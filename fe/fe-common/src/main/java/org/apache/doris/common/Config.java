// Licensed to the Apache Software Foundation (ASF) under one
// or more contributor license agreements.  See the NOTICE file
// distributed with this work for additional information
// regarding copyright ownership.  The ASF licenses this file
// to you under the Apache License, Version 2.0 (the
// "License"); you may not use this file except in compliance
// with the License.  You may obtain a copy of the License at
//
//   http://www.apache.org/licenses/LICENSE-2.0
//
// Unless required by applicable law or agreed to in writing,
// software distributed under the License is distributed on an
// "AS IS" BASIS, WITHOUT WARRANTIES OR CONDITIONS OF ANY
// KIND, either express or implied.  See the License for the
// specific language governing permissions and limitations
// under the License.

package org.apache.doris.common;

public class Config extends ConfigBase {

    @ConfField(description = {"用户自定义配置文件的路径，用于存放 fe_custom.conf。该文件中的配置会覆盖 fe.conf 中的配置",
            "The path of the user-defined configuration file, used to store fe_custom.conf. "
                    + "The configuration in this file will override the configuration in fe.conf"})
    public static String custom_config_dir = EnvUtils.getDorisHome() + "/conf";

    @ConfField(description = {"fe.log 和 fe.audit.log 的最大文件大小。超过这个大小后，日志文件会被切分",
            "The maximum file size of fe.log and fe.audit.log. After exceeding this size, the log file will be split"})
    public static int log_roll_size_mb = 1024; // 1 GB

    /**
     * sys_log_dir:
     *      This specifies FE log dir. FE will produces 2 log files:
     *      fe.log:      all logs of FE process.
     *      fe.warn.log  all WARN and ERROR log of FE process.
     *
     * sys_log_level:
     *      INFO, WARN, ERROR, FATAL
     *
     * sys_log_roll_num:
     *      Maximal FE log files to be kept within an sys_log_roll_interval.
     *      default is 10, which means there will be at most 10 log files in a day
     *
     * sys_log_verbose_modules:
     *      Verbose modules. VERBOSE level is implemented by log4j DEBUG level.
     *      eg:
     *          sys_log_verbose_modules = org.apache.doris.catalog
     *      This will only print debug log of files in package org.apache.doris.catalog and all its sub packages.
     *
     * sys_log_roll_interval:
     *      DAY:  log suffix is yyyyMMdd
     *      HOUR: log suffix is yyyyMMddHH
     *
     * sys_log_delete_age:
     *      default is 7 days, if log's last modify time is 7 days ago, it will be deleted.
     *      support format:
     *          7d      7 days
     *          10h     10 hours
     *          60m     60 mins
     *          120s    120 seconds
     *
     * sys_log_enable_compress:
     *      default is false. if true, will compress fe.log & fe.warn.log by gzip
     */
    @ConfField(description = {"FE 日志文件的存放路径，用于存放 fe.log。",
            "The path of the FE log file, used to store fe.log"})
    public static String sys_log_dir = System.getenv("DORIS_HOME") + "/log";

    @ConfField(description = {"FE 日志的级别", "The level of FE log"}, options = {"INFO", "WARN", "ERROR", "FATAL"})
    public static String sys_log_level = "INFO";

    @ConfField(description = {"FE 日志的输出模式，其中 NORMAL 为默认的输出模式，日志同步输出且包含位置信息，"
            + "BRIEF 模式是日志同步输出但不包含位置信息，ASYNC 模式是日志异步输出且不包含位置信息，三种日志输出模式的性能依次递增",
            "The output mode of FE log, and NORMAL mode is the default output mode, which means the logs are "
                    + "synchronized and contain location information. BRIEF mode is synchronized and does not contain"
                    + " location information. ASYNC mode is asynchronous and does not contain location information."
                    + " The performance of the three log output modes increases in sequence"},
            options = {"NORMAL", "BRIEF", "ASYNC"})
    public static String sys_log_mode = "NORMAL";

    @ConfField(description = {"FE 日志文件的最大数量。超过这个数量后，最老的日志文件会被删除",
            "The maximum number of FE log files. After exceeding this number, the oldest log file will be deleted"})
    public static int sys_log_roll_num = 10;

    @ConfField(description = {
            "Verbose 模块。VERBOSE 级别的日志是通过 log4j 的 DEBUG 级别实现的。"
                    + "如设置为 `org.apache.doris.catalog`，则会打印这个 package 下的类的 DEBUG 日志。",
            "Verbose module. The VERBOSE level log is implemented by the DEBUG level of log4j. "
                    + "If set to `org.apache.doris.catalog`, "
                    + "the DEBUG log of the class under this package will be printed."})
    public static String[] sys_log_verbose_modules = {};
    @ConfField(description = {"FE 日志文件的切分周期", "The split cycle of the FE log file"}, options = {"DAY", "HOUR"})
    public static String sys_log_roll_interval = "DAY";
    @ConfField(description = {
            "FE 日志文件的最大存活时间。超过这个时间后，日志文件会被删除。支持的格式包括：7d, 10h, 60m, 120s",
            "The maximum survival time of the FE log file. After exceeding this time, the log file will be deleted. "
                    + "Supported formats include: 7d, 10h, 60m, 120s"})
    public static String sys_log_delete_age = "7d";
    @ConfField(description = {"是否压缩 FE 的历史日志", "enable compression for FE log file"})
    public static boolean sys_log_enable_compress = false;

    @ConfField(description = {"FE 审计日志文件的存放路径，用于存放 fe.audit.log。",
            "The path of the FE audit log file, used to store fe.audit.log"})
    public static String audit_log_dir = System.getenv("DORIS_HOME") + "/log";
    @ConfField(description = {"FE 审计日志文件的最大数量。超过这个数量后，最老的日志文件会被删除",
            "The maximum number of FE audit log files. "
                    + "After exceeding this number, the oldest log file will be deleted"})
    public static int audit_log_roll_num = 90;
    @ConfField(description = {"FE 审计日志文件的种类", "The type of FE audit log file"},
            options = {"slow_query", "query", "load", "stream_load"})
    public static String[] audit_log_modules = {"slow_query", "query", "load", "stream_load"};
    @ConfField(mutable = true, description = {"慢查询的阈值，单位为毫秒。如果一个查询的响应时间超过这个阈值，"
            + "则会被记录在 audit log 中。",
            "The threshold of slow query, in milliseconds. "
                    + "If the response time of a query exceeds this threshold, it will be recorded in audit log."})
    public static long qe_slow_log_ms = 5000;
    @ConfField(description = {"FE 审计日志文件的切分周期", "The split cycle of the FE audit log file"},
            options = {"DAY", "HOUR"})
    public static String audit_log_roll_interval = "DAY";
    @ConfField(description = {
            "FE 审计日志文件的最大存活时间。超过这个时间后，日志文件会被删除。支持的格式包括：7d, 10h, 60m, 120s",
            "The maximum survival time of the FE audit log file. "
                    + "After exceeding this time, the log file will be deleted. "
                    + "Supported formats include: 7d, 10h, 60m, 120s"})
    public static String audit_log_delete_age = "30d";
    @ConfField(description = {"是否压缩 FE 的 Audit 日志", "enable compression for FE audit log file"})
    public static boolean audit_log_enable_compress = false;

    @ConfField(description = {"插件的安装目录", "The installation directory of the plugin"})
    public static String plugin_dir = System.getenv("DORIS_HOME") + "/plugins";

    @ConfField(mutable = true, masterOnly = true, description = {"是否启用插件", "Whether to enable the plugin"})
    public static boolean plugin_enable = true;

    @ConfField(description = {
            "JDBC 驱动的存放路径。在创建 JDBC Catalog 时，如果指定的驱动文件路径不是绝对路径，则会在这个目录下寻找",
            "The path to save jdbc drivers. When creating JDBC Catalog,"
                    + "if the specified driver file path is not an absolute path, Doris will find jars from this path"})
    public static String jdbc_drivers_dir = System.getenv("DORIS_HOME") + "/jdbc_drivers";

    @ConfField(mutable = true, masterOnly = true, description = {"broker load 时，单个节点上 load 执行计划的默认并行度",
            "The default parallelism of the load execution plan on a single node when the broker load is submitted"})
    public static int default_load_parallelism = 1;

    @ConfField(mutable = true, masterOnly = true, description = {
            "已完成或取消的导入作业信息的 label 会在这个时间后被删除。被删除的 label 可以被重用。",
            "Labels of finished or cancelled load jobs will be removed after this time"
                    + "The removed labels can be reused."})
    public static int label_keep_max_second = 3 * 24 * 3600; // 3 days

    @ConfField(mutable = true, masterOnly = true, description = {
            "针对一些高频的导入作业，比如 INSERT, STREAMING LOAD, ROUTINE_LOAD_TASK, DELETE"
                    + "如果导入作业或者任务已经完成，且超过这个时间后，会被删除。被删除的作业或者任务可以被重用。",
            "For some high frequency load jobs such as INSERT, STREAMING LOAD, ROUTINE_LOAD_TASK, DELETE"
                    + "Remove the finished job or task if expired. The removed job or task can be reused."})
    public static int streaming_label_keep_max_second = 43200; // 12 hour

    @ConfField(mutable = true, masterOnly = true, description = {
            "针对 ALTER, EXPORT 作业，如果作业已经完成，且超过这个时间后，会被删除。",
            "For ALTER, EXPORT jobs, remove the finished job if expired."})
    public static int history_job_keep_max_second = 7 * 24 * 3600; // 7 days

    @ConfField(description = {"事务的清理周期，单位为秒。每个周期内，将会清理已经结束的并且过期的历史事务信息",
            "The clean interval of transaction, in seconds. "
                    + "In each cycle, the expired history transaction will be cleaned"})
    public static int transaction_clean_interval_second = 30;

    @ConfField(description = {"导入作业的清理周期，单位为秒。每个周期内，将会清理已经结束的并且过期的导入作业",
            "The clean interval of load job, in seconds. "
                    + "In each cycle, the expired history load job will be cleaned"})
    public static int label_clean_interval_second = 1 * 3600; // 1 hours

    @ConfField(description = {"元数据的存储目录", "The directory to save Doris meta data"})
    public static String meta_dir = System.getenv("DORIS_HOME") + "/doris-meta";

    @ConfField(description = {"临时文件的存储目录", "The directory to save Doris temp data"})
    public static String tmp_dir = System.getenv("DORIS_HOME") + "/temp_dir";

    @ConfField(description = {"元数据日志的存储类型。BDB: 日志存储在 BDBJE 中。LOCAL：日志存储在本地文件中（仅用于测试）",
            "The storage type of the metadata log. BDB: Logs are stored in BDBJE. "
                    + "LOCAL: logs are stored in a local file (for testing only)"}, options = {"BDB", "LOCAL"})
    public static String edit_log_type = "bdb";

    @ConfField(description = {"BDBJE 的端口号", "The port of BDBJE"})
    public static int edit_log_port = 9010;

    @ConfField(mutable = true, masterOnly = true, description = {
            "BDBJE 的日志滚动大小。当日志条目数超过这个值后，会触发日志滚动",
            "The log roll size of BDBJE. When the number of log entries exceeds this value, the log will be rolled"})
    public static int edit_log_roll_num = 50000;

    @ConfField(description = {"元数据同步的容忍延迟时间，单位为秒。如果元数据的延迟超过这个值，非主 FE 会停止提供服务",
            "The toleration delay time of meta data synchronization, in seconds. "
                    + "If the delay of meta data exceeds this value, non-master FE will stop offering service"})
    public static int meta_delay_toleration_second = 300;    // 5 min

    @ConfField(description = {"元数据日志的写同步策略。如果仅部署一个 Follower FE，"
            + "则推荐设置为 `SYNC`，如果有多个 Follower FE，则可以设置为 `WRITE_NO_SYNC`。"
            + "可参阅：http://docs.oracle.com/cd/E17277_02/html/java/com/sleepycat/je/Durability.SyncPolicy.html",
            "The sync policy of meta data log. If you only deploy one Follower FE, "
                    + "set this to `SYNC`. If you deploy more than 3 Follower FE, "
                    + "you can set this and the following `replica_sync_policy` to `WRITE_NO_SYNC`. "
                    + "See: http://docs.oracle.com/cd/E17277_02/html/java/com/sleepycat/je/Durability.SyncPolicy.html"},
            options = {"SYNC", "NO_SYNC", "WRITE_NO_SYNC"})
    public static String master_sync_policy = "SYNC"; // SYNC, NO_SYNC, WRITE_NO_SYNC

    @ConfField(description = {"同 `master_sync_policy`", "Same as `master_sync_policy`"},
            options = {"SYNC", "NO_SYNC", "WRITE_NO_SYNC"})
    public static String replica_sync_policy = "SYNC"; // SYNC, NO_SYNC, WRITE_NO_SYNC

    @ConfField(description = {"BDBJE 节点间同步策略，"
            + "可参阅：http://docs.oracle.com/cd/E17277_02/html/java/com/sleepycat/je/Durability.ReplicaAckPolicy.html",
            "The replica ack policy of bdbje. "
                    + "See: http://docs.oracle.com/cd/E17277_02/html/java/com/sleepycat/je/Durability.ReplicaAckPolicy.html"},
            options = {"ALL", "NONE", "SIMPLE_MAJORITY"})
    public static String replica_ack_policy = "SIMPLE_MAJORITY"; // ALL, NONE, SIMPLE_MAJORITY

    @ConfField(description = {"BDBJE 主从节点间心跳超时时间，单位为秒。默认值为 30 秒，与 BDBJE 的默认值相同。"
            + "如果网络不稳定，或者 Java GC 经常导致长时间的暂停，可以适当增大这个值，减少误报超时的概率",
            "The heartbeat timeout of bdbje between master and follower, in seconds. "
                    + "The default is 30 seconds, which is same as default value in bdbje. "
                    + "If the network is experiencing transient problems, "
                    + "of some unexpected long java GC annoying you, "
                    + "you can try to increase this value to decrease the chances of false timeouts"})
    public static int bdbje_heartbeat_timeout_second = 30;

    @ConfField(description = {"BDBJE 操作的锁超时时间，单位为秒。如果 FE 的 WARN 日志中出现大量的 LockTimeoutException，"
            + "可以适当增大这个值",
            "The lock timeout of bdbje operation, in seconds. "
                    + "If there are many LockTimeoutException in FE WARN log, you can try to increase this value"})
    public static int bdbje_lock_timeout_second = 5;

    @ConfField(description = {"BDBJE 主从节点间同步的超时时间，单位为秒。如果出现大量的 ReplicaWriteException，"
            + "可以适当增大这个值",
            "The replica ack timeout of bdbje between master and follower, in seconds. "
                    + "If there are many ReplicaWriteException in FE WARN log, you can try to increase this value"})
    public static int bdbje_replica_ack_timeout_second = 10;

    @ConfField(description = {"BDBJE 所需的空闲磁盘空间大小。如果空闲磁盘空间小于这个值，则BDBJE将无法写入。",
            "Amount of free disk space required by BDBJE. "
                    + "If the free disk space is less than this value, BDBJE will not be able to write."})
    public static int bdbje_reserved_disk_bytes = 1 * 1024 * 1024 * 1024; // 1G

    @ConfField(masterOnly = true, description = {"心跳线程池的线程数",
            "Num of thread to handle heartbeat events"})
    public static int heartbeat_mgr_threads_num = 8;

    @ConfField(masterOnly = true, description = {"心跳线程池的队列大小",
            "Queue size to store heartbeat task in heartbeat_mgr"})
    public static int heartbeat_mgr_blocking_queue_size = 1024;

    @ConfField(masterOnly = true, description = {"Agent任务线程池的线程数",
            "Num of thread to handle agent task in agent task thread-pool"})
    public static int max_agent_task_threads_num = 4096;

    @ConfField(description = {"BDBJE 重加入集群时，最多回滚的事务数。如果回滚的事务数超过这个值，"
            + "则 BDBJE 将无法重加入集群，需要手动清理 BDBJE 的数据。",
            "The max txn number which bdbje can rollback when trying to rejoin the group. "
                    + "If the number of rollback txn is larger than this value, "
                    + "bdbje will not be able to rejoin the group, and you need to clean up bdbje data manually."})
    public static int txn_rollback_limit = 100;

    @ConfField(description = {"优先使用的网络地址，如果 FE 有多个网络地址，"
            + "可以通过这个配置来指定优先使用的网络地址。"
            + "这是一个分号分隔的列表，每个元素是一个 CIDR 表示的网络地址",
            "The preferred network address. If FE has multiple network addresses, "
                    + "this configuration can be used to specify the preferred network address. "
                    + "This is a semicolon-separated list, "
                    + "each element is a CIDR representation of the network address"})
    public static String priority_networks = "";

    @ConfField(mutable = true, description = {"是否忽略元数据延迟，如果 FE 的元数据延迟超过这个阈值，"
            + "则非 Master FE 仍然提供读服务。这个配置可以用于当 Master FE 因为某些原因停止了较长时间，"
            + "但是仍然希望非 Master FE 可以提供读服务。",
            "If true, non-master FE will ignore the meta data delay gap between Master FE and its self, "
                    + "even if the metadata delay gap exceeds this threshold. "
                    + "Non-master FE will still offer read service. "
                    + "This is helpful when you try to stop the Master FE for a relatively long time for some reason, "
                    + "but still wish the non-master FE can offer read service."})
    public static boolean ignore_meta_check = false;

    @ConfField(description = {"非 Master FE 与 Master FE 的最大时钟偏差，单位为毫秒。"
            + "这个配置用于在非 Master FE 与 Master FE 之间建立 BDBJE 连接时检查时钟偏差，"
            + "如果时钟偏差超过这个阈值，则 BDBJE 连接会被放弃。",
            "The maximum clock skew between non-master FE to Master FE host, in milliseconds. "
                    + "This value is checked whenever a non-master FE establishes a connection to master FE via BDBJE. "
                    + "The connection is abandoned if the clock skew is larger than this value."})
    public static long max_bdbje_clock_delta_ms = 5000; // 5s

    @ConfField(description = {"是否启用所有 http 接口的认证",
            "Whether to enable all http interface authentication"}, varType = VariableAnnotation.EXPERIMENTAL)
    public static boolean enable_all_http_auth = false;

    @ConfField(description = {"FE http 端口，目前所有 FE 的 http 端口必须相同",
            "Fe http port, currently all FE's http port must be same"})
    public static int http_port = 8030;

    @ConfField(description = {"FE https 端口，目前所有 FE 的 https 端口必须相同",
            "Fe https port, currently all FE's https port must be same"})
    public static int https_port = 8050;

    @ConfField(description = {"FE https 服务的 key store 路径",
            "The key store path of FE https service"})
    public static String key_store_path = System.getenv("DORIS_HOME")
            + "/conf/ssl/doris_ssl_certificate.keystore";

    @ConfField(description = {"FE https 服务的 key store 密码",
            "The key store password of FE https service"})
    public static String key_store_password = "";

    @ConfField(description = {"FE https 服务的 key store 类型",
            "The key store type of FE https service"})
    public static String key_store_type = "JKS";

    @ConfField(description = {"FE https 服务的 key store 别名",
            "The key store alias of FE https service"})
    public static String key_store_alias = "doris_ssl_certificate";

    @ConfField(description = {"是否启用 https，如果启用，http 端口将不可用",
            "Whether to enable https, if enabled, http port will not be available"},
            varType = VariableAnnotation.EXPERIMENTAL)
    public static boolean enable_https = false;

    @ConfField(description = {"Jetty 的 acceptor 线程数。Jetty的线程架构模型很简单，分为三个线程池：acceptor、selector 和 worker。"
            + "acceptor 负责接受新的连接，然后交给 selector 处理HTTP报文协议的解包，最后由 worker 处理请求。"
            + "前两个线程池采用非阻塞模型，并且一个线程可以处理很多socket的读写，所以线程池的数量少。"
            + "对于大多数项目，只需要 1-2 个 acceptor 线程，2 到 4 个就足够了。Worker 的数量取决于应用的QPS和IO事件的比例。"
            + "越高QPS，或者IO占比越高，等待的线程越多，需要的线程总数越多。",
            "The number of acceptor threads for Jetty. Jetty's thread architecture model is very simple, "
                    + "divided into three thread pools: acceptor, selector and worker. "
                    + "The acceptor is responsible for accepting new connections, "
                    + "and then handing it over to the selector to process the unpacking of the HTTP message protocol, "
                    + "and finally the worker processes the request. "
                    + "The first two thread pools adopt a non-blocking model, "
                    + "and one thread can handle many socket reads and writes, "
                    + "so the number of thread pools is small. For most projects, "
                    + "only 1-2 acceptor threads are needed, 2 to 4 should be enough. "
                    + "The number of workers depends on the ratio of QPS and IO events of the application. "
                    + "The higher the QPS, or the higher the IO ratio, the more threads are waiting, "
                    + "and the more threads are required."})
    public static int jetty_server_acceptors = 2;
    @ConfField(description = {"Jetty 的 selector 线程数。", "The number of selector threads for Jetty."})
    public static int jetty_server_selectors = 4;
    @ConfField(description = {"Jetty 的 worker 线程数。0 表示使用默认线程池。",
            "The number of worker threads for Jetty. 0 means using the default thread pool."})
    public static int jetty_server_workers = 0;

    @ConfField(description = {"Jetty 的线程池的默认最小线程数。",
            "The default minimum number of threads for jetty."})
    public static int jetty_threadPool_minThreads = 20;
    @ConfField(description = {"Jetty 的线程池的默认最大线程数。",
            "The default maximum number of threads for jetty."})
    public static int jetty_threadPool_maxThreads = 400;

    @ConfField(description = {"Jetty 的最大 HTTP POST 大小，单位是字节，默认值是 100MB。",
            "The maximum HTTP POST size of Jetty, in bytes, the default value is 100MB."})
    public static int jetty_server_max_http_post_size = 100 * 1024 * 1024;

    @ConfField(description = {"Jetty 的最大 HTTP header 大小，单位是字节，默认值是 1MB。",
            "The maximum HTTP header size of Jetty, in bytes, the default value is 1MB."})
    public static int jetty_server_max_http_header_size = 1048576;

    @ConfField(description = {"是否禁用 mini load，默认禁用",
            "Whether to disable mini load, disabled by default"})
    public static boolean disable_mini_load = true;

    @ConfField(description = {"mysql nio server 的 backlog 数量。"
            + "如果调大这个值，则需同时调整 /proc/sys/net/core/somaxconn 的值",
            "The backlog number of mysql nio server. "
                    + "If you enlarge this value, you should enlarge the value in "
                    + "`/proc/sys/net/core/somaxconn` at the same time"})
    public static int mysql_nio_backlog_num = 1024;

    @ConfField(description = {"thrift client 的连接超时时间，单位是毫秒。0 表示不设置超时时间。",
            "The connection timeout of thrift client, in milliseconds. 0 means no timeout."})
    public static int thrift_client_timeout_ms = 0;

    @ConfField(description = {"thrift server 的 backlog 数量。"
            + "如果调大这个值，则需同时调整 /proc/sys/net/core/somaxconn 的值",
            "The backlog number of thrift server. "
                    + "If you enlarge this value, you should enlarge the value in "
                    + "`/proc/sys/net/core/somaxconn` at the same time"})
    public static int thrift_backlog_num = 1024;

    @ConfField(description = {"FE thrift server 的端口号", "The port of FE thrift server"})
    public static int rpc_port = 9020;

    @ConfField(description = {"FE MySQL server 的端口号", "The port of FE MySQL server"})
    public static int query_port = 9030;

    @ConfField(description = {"FE Arrow-Flight-SQL server 的端口号", "The port of FE Arrow-Flight-SQL server"})
    public static int arrow_flight_sql_port = -1;

    @ConfField(description = {"MySQL 服务的 IO 线程数", "The number of IO threads in MySQL service"})
    public static int mysql_service_io_threads_num = 4;

    @ConfField(description = {"MySQL 服务的最大任务线程数", "The max number of task threads in MySQL service"})
    public static int max_mysql_service_task_threads_num = 4096;

    @ConfField(description = {"BackendServiceProxy数量, 用于池化GRPC channel",
            "BackendServiceProxy pool size for pooling GRPC channels."})
    public static int backend_proxy_num = 48;

    @ConfField(description = {
            "集群 ID，用于内部认证。通常在集群第一次启动时，会随机生成一个 cluster id. 用户也可以手动指定。",
            "Cluster id used for internal authentication. Usually a random integer generated when master FE "
                    + "start at first time. You can also specify one."})
    public static int cluster_id = -1;

    @ConfField(description = {"集群 token，用于内部认证。",
            "Cluster token used for internal authentication."})
    public static String auth_token = "";

    @ConfField(mutable = true, masterOnly = true,
            description = {"创建单个 Replica 的最大超时时间，单位是秒。如果你要创建 m 个 tablet，每个 tablet 有 n 个 replica。"
                    + "则总的超时时间为 `m * n * tablet_create_timeout_second`",
                    "Maximal waiting time for creating a single replica, in seconds. "
                            + "eg. if you create a table with #m tablets and #n replicas for each tablet, "
                            + "the create table request will run at most "
                            + "(m * n * tablet_create_timeout_second) before timeout"})
    public static int tablet_create_timeout_second = 2;

    @ConfField(mutable = true, masterOnly = true, description = {"创建表的最小超时时间，单位是秒。",
            "Minimal waiting time for creating a table, in seconds."})
    public static int min_create_table_timeout_second = 30;

    @ConfField(mutable = true, masterOnly = true, description = {"创建表的最大超时时间，单位是秒。",
            "Maximal waiting time for creating a table, in seconds."})
    public static int max_create_table_timeout_second = 3600;

    @ConfField(mutable = true, masterOnly = true, description = {"导入 Publish 阶段的最大超时时间，单位是秒。",
            "Maximal waiting time for all publish version tasks of one transaction to be finished, in seconds."})
    public static int publish_version_timeout_second = 30; // 30 seconds

    @ConfField(mutable = true, masterOnly = true, description = {"导入 Publish 阶段的等待时间，单位是秒。超过此时间，"
            + "则只需每个tablet包含一个成功副本，则导入成功。值为 -1 时，表示无限等待。",
            "Waiting time for one transaction changing to \"at least one replica success\", in seconds."
            + "If time exceeds this, and for each tablet it has at least one replica publish successful, "
            + "then the load task will be successful." })
    public static int publish_wait_time_second = 300;

    @ConfField(mutable = true, masterOnly = true, description = {"导入 Publish 阶段是否检查正在做 Schema 变更的副本。"
            + "正常情况下，不要关闭此检查。除非在极端情况下出现导入和 Schema 变更出现互相等待死锁时才临时打开。",
            "Check the replicas which are doing schema change when publish transaction. Do not turn off this check "
            + " under normal circumstances. It's only temporarily skip check if publish version and schema change have"
            + " dead lock" })
    public static boolean publish_version_check_alter_replica = true;

    @ConfField(mutable = true, masterOnly = true, description = {"提交事务的最大超时时间，单位是秒。"
            + "该参数仅用于事务型 insert 操作中。",
            "Maximal waiting time for all data inserted before one transaction to be committed, in seconds. "
                    + "This parameter is only used for transactional insert operation"})
    public static int commit_timeout_second = 30; // 30 seconds

    @ConfField(masterOnly = true, description = {"Publish 任务触发线程的执行间隔，单位是毫秒。",
            "The interval of publish task trigger thread, in milliseconds"})
    public static int publish_version_interval_ms = 10;

    @ConfField(description = {"thrift server 的最大 worker 线程数", "The max worker threads of thrift server"})
    public static int thrift_server_max_worker_threads = 4096;

    @ConfField(mutable = true, masterOnly = true, description = {"Delete 操作的最大超时时间，单位是秒。",
            "Maximal timeout for delete job, in seconds."})
    public static int delete_job_max_timeout_second = 300;

    @ConfField(mutable = true, masterOnly = true, description = {"Load 成功所需的最小写入副本数。",
            "Minimal number of write successful replicas for load job."})
    public static short min_load_replica_num = -1;

    @ConfField(description = {"load job 调度器的执行间隔，单位是秒。",
            "The interval of load job scheduler, in seconds."})
    public static int load_checker_interval_second = 5;

    @ConfField(description = {"spark load job 调度器的执行间隔，单位是秒。",
            "The interval of spark load job scheduler, in seconds."})
    public static int spark_load_checker_interval_second = 60;

    @ConfField(mutable = true, masterOnly = true, description = {"Broker load 的默认超时时间，单位是秒。",
            "Default timeout for broker load job, in seconds."})
    public static int broker_load_default_timeout_second = 14400; // 4 hour

    @ConfField(description = {"和 Broker 进程交互的 RPC 的超时时间，单位是毫秒。",
            "The timeout of RPC between FE and Broker, in milliseconds"})
    public static int broker_timeout_ms = 10000; // 10s

    @ConfField(description = {"主键高并发点查短路径超时时间。",
            "The timeout of RPC for high concurrenty short circuit query"})
    public static int point_query_timeout_ms = 10000; // 10s

    @ConfField(mutable = true, masterOnly = true, description = {"Insert load 的默认超时时间，单位是秒。",
            "Default timeout for insert load job, in seconds."})
    public static int insert_load_default_timeout_second = 14400; // 4 hour

    @ConfField(mutable = true, masterOnly = true, description = {
            "等内部攒批真正写入完成才返回；insert into和stream load默认开启攒批",
            "Wait for the internal batch to be written before returning; "
                    + "insert into and stream load use group commit by default."})
    public static boolean wait_internal_group_commit_finish = false;

    @ConfField(mutable = true, masterOnly = true, description = {"Stream load 的默认超时时间，单位是秒。",
            "Default timeout for stream load job, in seconds."})
    public static int stream_load_default_timeout_second = 86400 * 3; // 3days

    @ConfField(mutable = true, masterOnly = true, description = {"Stream load 的默认预提交超时时间，单位是秒。",
            "Default pre-commit timeout for stream load job, in seconds."})
    public static int stream_load_default_precommit_timeout_second = 3600; // 3600s

    @ConfField(description = {"Stream Load 是否默认打开 memtable 前移",
            "Whether to enable memtable on sink node by default in stream load"})
    public static boolean stream_load_default_memtable_on_sink_node = false;

    @ConfField(mutable = true, masterOnly = true, description = {"Load 的最大超时时间，单位是秒。",
            "Maximal timeout for load job, in seconds."})
    public static int max_load_timeout_second = 259200; // 3days

    @ConfField(mutable = true, masterOnly = true, description = {"Stream load 的最大超时时间，单位是秒。",
            "Maximal timeout for stream load job, in seconds."})
    public static int max_stream_load_timeout_second = 259200; // 3days

    @ConfField(mutable = true, masterOnly = true, description = {"Load 的最小超时时间，单位是秒。",
            "Minimal timeout for load job, in seconds."})
    public static int min_load_timeout_second = 1; // 1s

    @ConfField(mutable = true, masterOnly = true, description = {"Hadoop load 的默认超时时间，单位是秒。",
            "Default timeout for hadoop load job, in seconds."})
    public static int hadoop_load_default_timeout_second = 86400 * 3; // 3 day

    @ConfField(description = {"Spark DPP 程序的版本", "Default spark dpp version"})
    public static String spark_dpp_version = "1.2-SNAPSHOT";

    @ConfField(mutable = true, masterOnly = true, description = {"Spark load 的默认超时时间，单位是秒。",
            "Default timeout for spark load job, in seconds."})
    public static int spark_load_default_timeout_second = 86400; // 1 day

    @ConfField(mutable = true, masterOnly = true, description = {"Spark Load 所使用的 Spark 程序目录",
            "Spark dir for Spark Load"})
    public static String spark_home_default_dir = System.getenv("DORIS_HOME") + "/lib/spark2x";

    @ConfField(description = {"Spark load 所使用的依赖项目录", "Spark dependencies dir for Spark Load"})
    public static String spark_resource_path = "";

    @ConfField(description = {"Spark launcher 日志路径", "Spark launcher log dir"})
    public static String spark_launcher_log_dir = sys_log_dir + "/spark_launcher_log";

    @ConfField(description = {"Yarn client 的路径", "Yarn client path"})
    public static String yarn_client_path = System.getenv("DORIS_HOME") + "/lib/yarn-client/hadoop/bin/yarn";

    @ConfField(description = {"Yarn 配置文件的路径", "Yarn config path"})
    public static String yarn_config_dir = System.getenv("DORIS_HOME") + "/lib/yarn-config";

    @ConfField(mutable = true, masterOnly = true, description = {"Sync job 的最大提交间隔，单位是秒。",
            "Maximal intervals between two sync job's commits."})
    public static long sync_commit_interval_second = 10;

    @ConfField(description = {"Sync job 调度器的执行间隔，单位是秒。",
            "The interval of sync job scheduler, in seconds."})
    public static int sync_checker_interval_second = 5;

    @ConfField(description = {"Sync job 的最大并发数。",
            "Maximal concurrent num of sync job."})
    public static int max_sync_task_threads_num = 10;

    @ConfField(mutable = true, masterOnly = true, description = {"Sync job 的最小提交事件数。如果收到的事件数小于该值，"
            + "Sync Job 会继续等待下一批数据，直到时间超过 `sync_commit_interval_second`。这个值应小于 canal 的缓冲区大小。",
            "Min events that a sync job will commit. When receiving events less than it, SyncJob will continue "
                    + "to wait for the next batch of data until the time exceeds `sync_commit_interval_second`."})
    public static long min_sync_commit_size = 10000;

    @ConfField(mutable = true, masterOnly = true, description = {"Sync job 的最小提交字节数。如果收到的字节数小于该值，"
            + "Sync Job 会继续等待下一批数据，直到时间超过 `sync_commit_interval_second`。这个值应小于 canal 的缓冲区大小。",
            "Min bytes that a sync job will commit. When receiving bytes less than it, SyncJob will continue "
                    + "to wait for the next batch of data until the time exceeds `sync_commit_interval_second`."})
    public static long min_bytes_sync_commit = 15 * 1024 * 1024; // 15 MB

    @ConfField(mutable = true, masterOnly = true, description = {"Sync job 的最大提交字节数。如果收到的字节数大于该值，"
            + "Sync Job 会立即提交所有数据。这个值应大于 canal 的缓冲区大小和 `min_bytes_sync_commit`。",
            "Max bytes that a sync job will commit. When receiving bytes larger than it, SyncJob will commit "
                    + "all data immediately. You should set it larger than canal memory and "
                    + "`min_bytes_sync_commit`."})
    public static long max_bytes_sync_commit = 64 * 1024 * 1024; // 64 MB

    @ConfField(mutable = true, masterOnly = true, description = {"Broker Load 的最大等待 job 数量。"
            + "这个值是一个期望值。在某些情况下，比如切换 master，当前等待的 job 数量可能会超过这个值。",
            "Maximal number of waiting jobs for Broker Load. This is a desired number. "
                    + "In some situation, such as switch the master, "
                    + "the current number is maybe more than this value."})
    public static int desired_max_waiting_jobs = 100;

    @ConfField(mutable = true, masterOnly = true, description = {"FE 从 BE 获取 Stream Load 作业信息的间隔。",
            "The interval of FE fetch stream load record from BE."})
    public static int fetch_stream_load_record_interval_second = 120;

    @ConfField(mutable = true, masterOnly = true, description = {"Stream load 的默认最大记录数。",
            "Default max number of recent stream load record that can be stored in memory."})
    public static int max_stream_load_record_size = 5000;

    @ConfField(mutable = true, masterOnly = true, description = {
            "是否禁用 show stream load 和 clear stream load 命令，以及是否清理内存中的 stream load 记录。",
            "Whether to disable show stream load and clear stream load records in memory."})
    public static boolean disable_show_stream_load = false;

    @ConfField(mutable = true, masterOnly = true, description = {
            "是否启用 stream load 和 broker load 的单副本写入。",
            "Whether to enable to write single replica for stream load and broker load."},
            varType = VariableAnnotation.EXPERIMENTAL)
    public static boolean enable_single_replica_load = false;

    @ConfField(mutable = true, masterOnly = true, description = {
            "单个数据库最大并发运行的事务数，包括 prepare 和 commit 事务。",
            "Maximum concurrent running txn num including prepare, commit txns under a single db.",
            "Txn manager will reject coming txns."})
    public static int max_running_txn_num_per_db = 1000;

    @ConfField(masterOnly = true, description = {"pending load task 执行线程数。这个配置可以限制当前等待的导入作业数。"
            + "并且应小于 `max_running_txn_num_per_db`。",
            "The pending load task executor pool size. "
                    + "This pool size limits the max running pending load tasks.",
            "Currently, it only limits the pending load task of broker load and spark load.",
            "It should be less than `max_running_txn_num_per_db`"})
    public static int async_pending_load_task_pool_size = 10;

    @ConfField(masterOnly = true, description = {"loading load task 执行线程数。这个配置可以限制当前正在导入的作业数。",
            "The loading load task executor pool size. "
                    + "This pool size limits the max running loading load tasks.",
            "Currently, it only limits the loading load task of broker load."})
    public static int async_loading_load_task_pool_size = 10;

    @ConfField(mutable = true, masterOnly = true, description = {
            "和 `tablet_create_timeout_second` 含义相同，但是是用于 Delete 操作的。",
            "The same meaning as `tablet_create_timeout_second`, but used when delete a tablet."})
    public static int tablet_delete_timeout_second = 2;

    @ConfField(mutable = true, masterOnly = true, description = {
            "磁盘使用率的高水位线。用于计算 BE 的负载分数。",
            "The high water of disk capacity used percent. This is used for calculating load score of a backend."})
    public static double capacity_used_percent_high_water = 0.75;

    @ConfField(mutable = true, masterOnly = true, description = {
            "负载均衡时，磁盘使用率最大差值。",
            "The max diff of disk capacity used percent between BE. "
                    + "It is used for calculating load score of a backend."})
    public static double used_capacity_percent_max_diff = 0.30;

    @ConfField(mutable = true, masterOnly = true, description = {
            "设置固定的 BE 负载分数中磁盘使用率系数。BE 负载分数会综合磁盘使用率和副本数而得。有效值范围为[0, 1]，"
                    + "当超出此范围时，则使用其他方法自动计算此系数。",
            "Sets a fixed disk usage factor in the BE load fraction. The BE load score is a combination of disk usage "
                    + "and replica count. The valid value range is [0, 1]. When it is out of this range, other "
                    + "methods are used to automatically calculate this coefficient."})
    public static double backend_load_capacity_coeficient = -1.0;

    @ConfField(mutable = true, masterOnly = true, description = {
            "ALTER TABLE 请求的最大超时时间。设置的足够长以适应表的数据量。",
            "Maximal timeout of ALTER TABLE request. Set long enough to fit your table data size."})
    public static int alter_table_timeout_second = 86400 * 30; // 1month

    @ConfField(mutable = true, masterOnly = true, description = {
            "是否禁用存储介质检查。如果禁用，ReportHandler 将不会检查 tablet 的存储介质，"
                    + "并且禁用存储介质冷却功能。默认值为 false。",
            "When disable_storage_medium_check is true, ReportHandler would not check tablet's storage medium "
                    + "and disable storage cool down function."})
    public static boolean disable_storage_medium_check = false;

    @ConfField(description = {"创建表或分区时，可以指定存储介质(HDD 或 SSD)。如果未指定，"
            + "则使用此配置指定的默认介质。",
            "When create a table(or partition), you can specify its storage medium(HDD or SSD)."})
    public static String default_storage_medium = "HDD";

    @ConfField(mutable = true, masterOnly = true, description = {
            "删除数据库(表/分区)后，可以使用 RECOVER 语句恢复。此配置指定了数据的最大保留时间。"
                    + "超过此时间，数据将被永久删除。",
            "After dropping database(table/partition), you can recover it by using RECOVER stmt.",
            "And this specifies the maximal data retention time. After time, the data will be deleted permanently."})
    public static long catalog_trash_expire_second = 86400L; // 1day

    @ConfField(mutable = true, masterOnly = true, description = {
            "单个 broker scanner 读取的最小字节数。Broker Load 切分文件时，"
                    + "如果切分后的文件大小小于此值，将不会切分。",
            "Minimal bytes that a single broker scanner will read. When splitting file in broker load, "
                    + "if the size of split file is less than this value, it will not be split."})
    public static long min_bytes_per_broker_scanner = 67108864L; // 64MB

    @ConfField(mutable = true, masterOnly = true, description = {
            "单个 broker scanner 的最大并发数。", "Maximal concurrency of broker scanners."})
    public static int max_broker_concurrency = 10;

    // TODO(cmy): Disable by default because current checksum logic has some bugs.
    @ConfField(mutable = true, masterOnly = true, description = {
            "一致性检查的开始时间。与 `consistency_check_end_time` 配合使用，决定一致性检查的起止时间。"
                    + "如果将两个参数设置为相同的值，则一致性检查将不会被调度。",
            "Start time of consistency check. Used with `consistency_check_end_time` "
                    + "to decide the start and end time of consistency check. "
                    + "If set to the same value, consistency check will not be scheduled."})
    public static String consistency_check_start_time = "23";
    @ConfField(mutable = true, masterOnly = true, description = {
            "一致性检查的结束时间。与 `consistency_check_start_time` 配合使用，决定一致性检查的起止时间。"
                    + "如果将两个参数设置为相同的值，则一致性检查将不会被调度。",
            "End time of consistency check. Used with `consistency_check_start_time` "
                    + "to decide the start and end time of consistency check. "
                    + "If set to the same value, consistency check will not be scheduled."})
    public static String consistency_check_end_time = "23";

    @ConfField(mutable = true, masterOnly = true, description = {
            "单个一致性检查任务的默认超时时间。设置的足够长以适应表的数据量。",
            "Default timeout of a single consistency check task. Set long enough to fit your tablet size."})
    public static long check_consistency_default_timeout_second = 600; // 10 min

    @ConfField(description = {"单个 FE 的 MySQL Server 的最大连接数。",
            "Maximal number of connections of MySQL server per FE."})
    public static int qe_max_connection = 1024;

    @ConfField(mutable = true, description = {"Colocate join 每个 instance 的内存 penalty 系数。"
            + "计算方式：`exec_mem_limit / min (query_colocate_join_memory_limit_penalty_factor, instance_num)`",
            "Colocate join PlanFragment instance memory limit penalty factor.",
            "The memory_limit for colocote join PlanFragment instance = "
                    + "`exec_mem_limit / min (query_colocate_join_memory_limit_penalty_factor, instance_num)`"})
    public static int query_colocate_join_memory_limit_penalty_factor = 1;

    /**
     * This configs can set to true to disable the automatic colocate tables's relocate and balance.
     * If 'disable_colocate_balance' is set to true,
     *   ColocateTableBalancer will not relocate and balance colocate tables.
     * Attention:
     *   Under normal circumstances, there is no need to turn off balance at all.
     *   Because once the balance is turned off, the unstable colocate table may not be restored
     *   Eventually the colocate plan cannot be used when querying.
     */
    @ConfField(mutable = true, masterOnly = true) public static boolean disable_colocate_balance = false;

    @ConfField(mutable = true, masterOnly = true, description = {"是否启用group间的均衡",
            "is allow colocate balance between all groups"})
    public static boolean disable_colocate_balance_between_groups = false;

    /**
     * The default user resource publishing timeout.
     */
    @ConfField public static int meta_publish_timeout_ms = 1000;
    @ConfField public static boolean proxy_auth_enable = false;
    @ConfField public static String proxy_auth_magic_prefix = "x@8";
    /**
     * Limit on the number of expr children of an expr tree.
     * Exceed this limit may cause long analysis time while holding database read lock.
     * Do not set this if you know what you are doing.
     */
    @ConfField(mutable = true)
    public static int expr_children_limit = 10000;
    /**
     * Limit on the depth of an expr tree.
     * Exceed this limit may cause long analysis time while holding db read lock.
     * Do not set this if you know what you are doing.
     */
    @ConfField(mutable = true)
    public static int expr_depth_limit = 3000;

    // Configurations for backup and restore
    /**
     * Plugins' path for BACKUP and RESTORE operations. Currently deprecated.
     */
    @Deprecated
    @ConfField public static String backup_plugin_path = "/tools/trans_file_tool/trans_files.sh";

    // Configurations for hadoop dpp
    /**
     * The following configurations are not available.
     */
    @ConfField public static String dpp_hadoop_client_path = "/lib/hadoop-client/hadoop/bin/hadoop";
    @ConfField public static long dpp_bytes_per_reduce = 100 * 1024 * 1024L; // 100M
    @ConfField public static String dpp_default_cluster = "palo-dpp";
    @ConfField public static String dpp_default_config_str = ""
            + "{"
            + "hadoop_configs : '"
            + "mapred.job.priority=NORMAL;"
            + "mapred.job.map.capacity=50;"
            + "mapred.job.reduce.capacity=50;"
            + "mapred.hce.replace.streaming=false;"
            + "abaci.long.stored.job=true;"
            + "dce.shuffle.enable=false;"
            + "dfs.client.authserver.force_stop=true;"
            + "dfs.client.auth.method=0"
            + "'}";
    @ConfField public static String dpp_config_str = ""
            + "{palo-dpp : {"
            + "hadoop_palo_path : '/dir',"
            + "hadoop_configs : '"
            + "fs.default.name=hdfs://host:port;"
            + "mapred.job.tracker=host:port;"
            + "hadoop.job.ugi=user,password"
            + "'}"
            + "}";

    // For forward compatibility, will be removed later.
    // check token when download image file.
    @ConfField public static boolean enable_token_check = true;

    /**
     * Set to true if you deploy Palo using thirdparty deploy manager
     * Valid options are:
     *      disable:    no deploy manager
     *      k8s:        Kubernetes
     *      ambari:     Ambari
     *      local:      Local File (for test or Boxer2 BCC version)
     */
    @ConfField public static String enable_deploy_manager = "disable";

    // If use k8s deploy manager locally, set this to true and prepare the certs files
    @ConfField public static boolean with_k8s_certs = false;

    // Set runtime locale when exec some cmds
    @ConfField public static String locale = "zh_CN.UTF-8";

    // default timeout of backup job
    @ConfField(mutable = true, masterOnly = true)
    public static int backup_job_default_timeout_ms = 86400 * 1000; // 1 day

    /**
     * 'storage_high_watermark_usage_percent' limit the max capacity usage percent of a Backend storage path.
     * 'storage_min_left_capacity_bytes' limit the minimum left capacity of a Backend storage path.
     * If both limitations are reached, this storage path can not be chose as tablet balance destination.
     * But for tablet recovery, we may exceed these limit for keeping data integrity as much as possible.
     */
    @ConfField(mutable = true, masterOnly = true)
    public static int storage_high_watermark_usage_percent = 85;
    @ConfField(mutable = true, masterOnly = true)
    public static long storage_min_left_capacity_bytes = 2 * 1024 * 1024 * 1024L; // 2G

    /**
     * If capacity of disk reach the 'storage_flood_stage_usage_percent' and 'storage_flood_stage_left_capacity_bytes',
     * the following operation will be rejected:
     * 1. load job
     * 2. restore job
     */
    @ConfField(mutable = true, masterOnly = true)
    public static int storage_flood_stage_usage_percent = 95;
    @ConfField(mutable = true, masterOnly = true)
    public static long storage_flood_stage_left_capacity_bytes = 1 * 1024 * 1024 * 1024; // 1GB

    // update interval of tablet stat
    // All frontends will get tablet stat from all backends at each interval
    @ConfField public static int tablet_stat_update_interval_second = 60;  // 1 min

    /**
     * Max bytes a broker scanner can process in one broker load job.
     * Commonly, each Backends has one broker scanner.
     */
    @ConfField(mutable = true, masterOnly = true)
    public static long max_bytes_per_broker_scanner = 500 * 1024 * 1024 * 1024L; // 500G

    /**
     * Max number of load jobs, include PENDING、ETL、LOADING、QUORUM_FINISHED.
     * If exceed this number, load job is not allowed to be submitted.
     */
    @ConfField(mutable = true, masterOnly = true)
    public static long max_unfinished_load_job = 1000;

    /**
     * If set to true, Planner will try to select replica of tablet on same host as this Frontend.
     * This may reduce network transmission in following case:
     * 1. N hosts with N Backends and N Frontends deployed.
     * 2. The data has N replicas.
     * 3. High concurrency queries are sent to all Frontends evenly
     * In this case, all Frontends can only use local replicas to do the query.
     * If you want to allow fallback to nonlocal replicas when no local replicas available,
     * set enable_local_replica_selection_fallback to true.
     */
    @ConfField(mutable = true)
    public static boolean enable_local_replica_selection = false;

    /**
     * Used with enable_local_replica_selection.
     * If the local replicas is not available, fallback to the nonlocal replicas.
     * */
    @ConfField(mutable = true)
    public static boolean enable_local_replica_selection_fallback = false;

    /**
     * The number of query retries.
     * A query may retry if we encounter RPC exception and no result has been sent to user.
     * You may reduce this number to avoid Avalanche disaster.
     */
    @ConfField(mutable = true)
    public static int max_query_retry_time = 1;

    /**
     * The number of point query retries in executor.
     * A query may retry if we encounter RPC exception and no result has been sent to user.
     * You may reduce this number to avoid Avalanche disaster.
     */
    @ConfField(mutable = true)
    public static int max_point_query_retry_time = 2;

    /**
     * The tryLock timeout configuration of catalog lock.
     * Normally it does not need to change, unless you need to test something.
     */
    @ConfField(mutable = true)
    public static long catalog_try_lock_timeout_ms = 5000; // 5 sec

    /**
     * if this is set to true
     *    all pending load job will failed when call begin txn api
     *    all prepare load job will failed when call commit txn api
     *    all committed load job will waiting to be published
     */
    @ConfField(mutable = true, masterOnly = true)
    public static boolean disable_load_job = false;

    /*
     * One master daemon thread will update database used data quota for db txn manager
     * every db_used_data_quota_update_interval_secs
     */
    @ConfField(mutable = false, masterOnly = true)
    public static int db_used_data_quota_update_interval_secs = 300;

    /**
     * Load using hadoop cluster will be deprecated in future.
     * Set to true to disable this kind of load.
     */
    @ConfField(mutable = true, masterOnly = true)
    public static boolean disable_hadoop_load = false;

    /**
     * fe will call es api to get es index shard info every es_state_sync_interval_secs
     */
    @ConfField
    public static long es_state_sync_interval_second = 10;

    /**
     * the factor of delay time before deciding to repair tablet.
     * if priority is VERY_HIGH, repair it immediately.
     * HIGH, delay tablet_repair_delay_factor_second * 1;
     * NORMAL: delay tablet_repair_delay_factor_second * 2;
     * LOW: delay tablet_repair_delay_factor_second * 3;
     */
    @ConfField(mutable = true, masterOnly = true)
    public static long tablet_repair_delay_factor_second = 60;

    /**
     * clone a tablet, further repair timeout.
     */
    @ConfField(mutable = true, masterOnly = true)
    public static long tablet_further_repair_timeout_second = 20 * 60;

    /**
     * clone a tablet, further repair max times.
     */
    @ConfField(mutable = true, masterOnly = true)
    public static int tablet_further_repair_max_times = 5;

    /**
     * the default slot number per path for hdd in tablet scheduler
     * TODO(cmy): remove this config and dynamically adjust it by clone task statistic
     */
    @ConfField(mutable = true, masterOnly = true)
    public static int schedule_slot_num_per_hdd_path = 4;


    /**
     * the default slot number per path for ssd in tablet scheduler
     * TODO(cmy): remove this config and dynamically adjust it by clone task statistic
     */
    @ConfField(mutable = true, masterOnly = true)
    public static int schedule_slot_num_per_ssd_path = 8;

    /**
     * the default batch size in tablet scheduler for a single schedule.
     */
    @ConfField(mutable = true, masterOnly = true)
    public static int schedule_batch_size = 50;

    /**
     * tablet health check interval. Do not modify it in production environment.
     */
    @ConfField(mutable = false, masterOnly = true)
    public static long tablet_checker_interval_ms = 20 * 1000;

    /**
     * tablet scheduled interval. Do not modify it in production environment.
     */
    @ConfField(mutable = false, masterOnly = true)
    public static long tablet_schedule_interval_ms = 1000;

    /**
     * Deprecated after 0.10
     */
    @ConfField public static boolean use_new_tablet_scheduler = true;

    /**
     * the threshold of cluster balance score, if a backend's load score is 10% lower than average score,
     * this backend will be marked as LOW load, if load score is 10% higher than average score, HIGH load
     * will be marked.
     */
    @ConfField(mutable = true, masterOnly = true)
    public static double balance_load_score_threshold = 0.1; // 10%

    /**
     * if set to true, TabletScheduler will not do balance.
     */
    @ConfField(mutable = true, masterOnly = true)
    public static boolean disable_balance = false;

    /**
     * if set to true, TabletScheduler will not do disk balance.
     */
    @ConfField(mutable = true, masterOnly = true)
    public static boolean disable_disk_balance = false;

    // if the number of scheduled tablets in TabletScheduler exceed max_scheduling_tablets
    // skip checking.
    @ConfField(mutable = true, masterOnly = true)
    public static int max_scheduling_tablets = 2000;

    // if the number of balancing tablets in TabletScheduler exceed max_balancing_tablets,
    // no more balance check
    @ConfField(mutable = true, masterOnly = true)
    public static int max_balancing_tablets = 100;

    // Rebalancer type(ignore case): BeLoad, Partition. If type parse failed, use BeLoad as default.
    @ConfField(masterOnly = true)
    public static String tablet_rebalancer_type = "BeLoad";

    // Valid only if use PartitionRebalancer. If this changed, cached moves will be cleared.
    @ConfField(mutable = true, masterOnly = true)
    public static long partition_rebalance_move_expire_after_access = 600; // 600s

    // Valid only if use PartitionRebalancer
    @ConfField(mutable = true, masterOnly = true)
    public static int partition_rebalance_max_moves_num_per_selection = 10;

    // 1 slot for reduce unnecessary balance task, provided a more accurate estimate of capacity
    @ConfField(masterOnly = true, mutable = true)
    public static int balance_slot_num_per_path = 1;

    // This threshold is to avoid piling up too many report task in FE, which may cause OOM exception.
    // In some large Doris cluster, eg: 100 Backends with ten million replicas, a tablet report may cost
    // several seconds after some modification of metadata(drop partition, etc..).
    // And one Backend will report tablets info every 1 min, so unlimited receiving reports is unacceptable.
    // TODO(cmy): we will optimize the processing speed of tablet report in future, but now, just discard
    // the report if queue size exceeding limit.
    // Some online time cost:
    // 1. disk report: 0-1 ms
    // 2. task report: 0-1 ms
    // 3. tablet report
    //      10000 replicas: 200ms
    @ConfField(mutable = true, masterOnly = true)
    public static int report_queue_size = 100;

    /**
     * If set to true, metric collector will be run as a daemon timer to collect metrics at fix interval
     */
    @ConfField public static boolean enable_metric_calculator = true;

    /**
     * the max routine load job num, including NEED_SCHEDULED, RUNNING, PAUSE
     */
    @ConfField(mutable = true, masterOnly = true)
    public static int max_routine_load_job_num = 100;

    /**
     * the max concurrent routine load task num of a single routine load job
     */
    @ConfField(mutable = true, masterOnly = true)
    public static int max_routine_load_task_concurrent_num = 5;

    /**
     * the max concurrent routine load task num per BE.
     * This is to limit the num of routine load tasks sending to a BE, and it should also less
     * than BE config 'routine_load_thread_pool_size'(default 10),
     * which is the routine load task thread pool size on BE.
     */
    @ConfField(mutable = true, masterOnly = true)
    public static int max_routine_load_task_num_per_be = 5;

    /**
     * The max number of files store in SmallFileMgr
     */
    @ConfField(mutable = true, masterOnly = true)
    public static int max_small_file_number = 100;

    /**
     * The max size of a single file store in SmallFileMgr
     */
    @ConfField(mutable = true, masterOnly = true)
    public static int max_small_file_size_bytes = 1024 * 1024; // 1MB

    /**
     * Save small files
     */
    @ConfField
    public static String small_file_dir = System.getenv("DORIS_HOME") + "/small_files";

    /**
     * If set to true, the insert stmt with processing error will still return a label to user.
     * And user can use this label to check the load job's status.
     * The default value is false, which means if insert operation encounter errors,
     * exception will be thrown to user client directly without load label.
     */
    @ConfField(mutable = true, masterOnly = true) public static boolean using_old_load_usage_pattern = false;

    /**
     * This will limit the max recursion depth of hash distribution pruner.
     * eg: where a in (5 elements) and b in (4 elements) and c in (3 elements) and d in (2 elements).
     * a/b/c/d are distribution columns, so the recursion depth will be 5 * 4 * 3 * 2 = 120, larger than 100,
     * So that distribution pruner will no work and just return all buckets.
     *
     * Increase the depth can support distribution pruning for more elements, but may cost more CPU.
     */
    @ConfField(mutable = true, masterOnly = false)
    public static int max_distribution_pruner_recursion_depth = 100;

    /**
     * If the jvm memory used percent(heap or old mem pool) exceed this threshold, checkpoint thread will
     * not work to avoid OOM.
     */
    @ConfField(mutable = true, masterOnly = true)
    public static long metadata_checkpoint_memory_threshold = 70;

    /**
     * If set to true, the checkpoint thread will make the checkpoint regardless of the jvm memory used percent.
     */
    @ConfField(mutable = true, masterOnly = true)
    public static boolean force_do_metadata_checkpoint = false;

    /**
     * Decide how often to check dynamic partition
     */
    @ConfField(mutable = true, masterOnly = true)
    public static long dynamic_partition_check_interval_seconds = 600;

    /**
     * If set to true, dynamic partition feature will open
     */
    @ConfField(mutable = true, masterOnly = true)
    public static boolean dynamic_partition_enable = true;

    /**
     * control rollup job concurrent limit
     */
    @ConfField(mutable = true, masterOnly = true)
    public static int max_running_rollup_job_num_per_table = 1;

    /**
     * If set to true, Doris will check if the compiled and running versions of Java are compatible
     */
    @ConfField
    public static boolean check_java_version = true;

    /**
     * it can't auto-resume routine load job as long as one of the backends is down
     */
    @ConfField(mutable = true, masterOnly = true)
    public static int max_tolerable_backend_down_num = 0;

    /**
     * a period for auto resume routine load
     */
    @ConfField(mutable = true, masterOnly = true)
    public static int period_of_auto_resume_min = 5;

    /**
     * If set to true, the backend will be automatically dropped after finishing decommission.
     * If set to false, the backend will not be dropped and remaining in DECOMMISSION state.
     */
    @ConfField(mutable = true, masterOnly = true)
    public static boolean drop_backend_after_decommission = true;

    /**
     * When tablet size of decommissioned backend is lower than this threshold,
     * SystemHandler will start to check if all tablets of this backend are in recycled status,
     * this backend will be dropped immediately if the check result is true.
     * For performance based considerations, better not set a very high value for this.
     */
    @ConfField(mutable = true, masterOnly = true)
    public static int decommission_tablet_check_threshold = 5000;

    /**
     * Decommission a tablet need to wait all the previous txns finished.
     * If wait timeout, decommission will fail.
     * Need to increase this wait time if the txn take a long time.
     *
     */
    @ConfField(mutable = true, masterOnly = true)
    public static int decommission_tablet_wait_time_seconds = 3600;

    /**
     * Define thrift server's server model, default is TThreadPoolServer model
     */
    @ConfField
    public static String thrift_server_type = "THREAD_POOL";

    /**
     * This config will decide whether to resend agent task when create_time for agent_task is set,
     * only when current_time - create_time > agent_task_resend_wait_time_ms can ReportHandler do resend agent task
     */
    @ConfField (mutable = true, masterOnly = true)
    public static long agent_task_resend_wait_time_ms = 5000;

    /**
     * min_clone_task_timeout_sec and max_clone_task_timeout_sec is to limit the
     * min and max timeout of a clone task.
     * Under normal circumstances, the timeout of a clone task is estimated by
     * the amount of data and the minimum transmission speed(5MB/s).
     * But in special cases, you may need to manually set these two configs
     * to ensure that the clone task will not fail due to timeout.
     */
    @ConfField(mutable = true, masterOnly = true)
    public static long min_clone_task_timeout_sec = 3 * 60; // 3min
    @ConfField(mutable = true, masterOnly = true)
    public static long max_clone_task_timeout_sec = 2 * 60 * 60; // 2h

    /**
     * If set to true, fe will enable sql result cache
     * This option is suitable for offline data update scenarios
     *                              case1   case2   case3   case4
     * enable_sql_cache             false   true    true    false
     * enable_partition_cache       false   false   true    true
     */
    @ConfField(mutable = true, masterOnly = false)
    public static boolean cache_enable_sql_mode = true;

    /**
     * If set to true, fe will get data from be cache,
     * This option is suitable for real-time updating of partial partitions.
     */
    @ConfField(mutable = true, masterOnly = false)
    public static boolean cache_enable_partition_mode = true;

    /**
     *  Minimum interval between last version when caching results,
     *  This parameter distinguishes between offline and real-time updates
     */
    @ConfField(mutable = true, masterOnly = false)
    public static int cache_last_version_interval_second = 30;

    /**
     * Set the maximum number of rows that can be cached
     */
    @ConfField(mutable = true, masterOnly = false, description = {"SQL/Partition Cache可以缓存的最大行数。",
        "Maximum number of rows that can be cached in SQL/Partition Cache, is 3000 by default."})
    public static int cache_result_max_row_count = 3000;

    /**
     * Set the maximum data size that can be cached
     */
    @ConfField(mutable = true, masterOnly = false, description = {"SQL/Partition Cache可以缓存的最大数据大小。",
        "Maximum data size of rows that can be cached in SQL/Partition Cache, is 3000 by default."})
    public static int cache_result_max_data_size = 31457280; // 30M

    /**
     * Used to limit element num of InPredicate in delete statement.
     */
    @ConfField(mutable = true, masterOnly = true)
    public static int max_allowed_in_element_num_of_delete = 1024;

    /**
     * In some cases, some tablets may have all replicas damaged or lost.
     * At this time, the data has been lost, and the damaged tablets
     * will cause the entire query to fail, and the remaining healthy tablets cannot be queried.
     * In this case, you can set this configuration to true.
     * The system will replace damaged tablets with empty tablets to ensure that the query
     * can be executed. (but at this time the data has been lost, so the query results may be inaccurate)
     */
    @ConfField(mutable = true, masterOnly = true)
    public static boolean recover_with_empty_tablet = false;

    /**
     * Whether to add a delete sign column when create unique table
     */
    @ConfField(mutable = true, masterOnly = true)
    public static boolean enable_batch_delete_by_default = true;

    /**
     * Whether to add a version column when create unique table
     */
    @ConfField(mutable = true, masterOnly = true)
    public static boolean enable_hidden_version_column_by_default = true;

    /**
     * Used to set default db data quota bytes.
     */
    @ConfField(mutable = true, masterOnly = true)
    public static long default_db_data_quota_bytes = 1024L * 1024 * 1024 * 1024 * 1024L; // 1PB

    /**
     * Used to set default db replica quota num.
     */
    @ConfField(mutable = true, masterOnly = true)
    public static long default_db_replica_quota_size = 1024 * 1024 * 1024;

    /*
     * Maximum percentage of data that can be filtered (due to reasons such as data is irregularly)
     * The default value is 0.
     */
    @ConfField(mutable = true, masterOnly = true)
    public static double default_max_filter_ratio = 0;

    /**
     * HTTP Server V2 is implemented by SpringBoot.
     * It uses an architecture that separates front and back ends.
     * Only enable httpv2 can user to use the new Frontend UI interface
     */
    @ConfField
    public static boolean enable_http_server_v2 = true;

    /*
     * Base path is the URL prefix for all API paths.
     * Some deployment environments need to configure additional base path to match resources.
     * This Api will return the path configured in Config.http_api_extra_base_path.
     * Default is empty, which means not set.
     */
    @ConfField
    public static String http_api_extra_base_path = "";

    /**
     * If set to true, FE will be started in BDBJE debug mode
     */
    @ConfField
    public static boolean enable_bdbje_debug_mode = false;

    @ConfField(mutable = false, masterOnly = true, description = {"是否开启debug point模式，测试使用",
            "is enable debug points, use in test."})
    public static boolean enable_debug_points = false;

    /**
     * This config is used to try skip broker when access bos or other cloud storage via broker
     */
    @ConfField(mutable = true, masterOnly = true)
    public static boolean enable_access_file_without_broker = false;

    /**
     * Whether to allow the outfile function to export the results to the local disk.
     */
    @ConfField
    public static boolean enable_outfile_to_local = false;

    /**
     * Used to set the initial flow window size of the GRPC client channel, and also used to max message size.
     * When the result set is large, you may need to increase this value.
     */
    @ConfField
    public static int grpc_max_message_size_bytes = 2147483647; // 2GB

    /**
     * num of thread to handle grpc events in grpc_threadmgr
     */
    @ConfField
    public static int grpc_threadmgr_threads_nums = 4096;

    /**
     * Used to set minimal number of replication per tablet.
     */
    @ConfField(mutable = true, masterOnly = true)
    public static short min_replication_num_per_tablet = 1;

    /**
     * Used to set maximal number of replication per tablet.
     */
    @ConfField(mutable = true, masterOnly = true)
    public static short max_replication_num_per_tablet = Short.MAX_VALUE;

    /**
     * Used to limit the maximum number of partitions that can be created when creating a dynamic partition table,
     * to avoid creating too many partitions at one time.
     * The number is determined by "start" and "end" in the dynamic partition parameters.
     */
    @ConfField(mutable = true, masterOnly = true)
    public static int max_dynamic_partition_num = 500;

    /**
     * Used to limit the maximum number of partitions that can be created when creating multi partition,
     * to avoid creating too many partitions at one time.
     * The number is determined by "start" and "end" in the multi partition parameters.
     */
    @ConfField(mutable = true, masterOnly = true)
    public static int max_multi_partition_num = 4096;

    /**
     * Use this parameter to set the partition name prefix for multi partition,
     * Only multi partition takes effect, not dynamic partitions.
     * The default prefix is "p_".
     */
    @ConfField(mutable = true, masterOnly = true)
    public static String multi_partition_name_prefix = "p_";
    /**
     * Control the max num of backup/restore job per db
     */
    @ConfField(mutable = true, masterOnly = true)
    public static int max_backup_restore_job_num_per_db = 10;

    /**
     * Control the default max num of the instance for a user.
     */
    @ConfField(mutable = true)
    public static int default_max_query_instances = -1;

    /*
     * One master daemon thread will update global partition in memory
     * info every partition_in_memory_update_interval_secs
     */
    @ConfField(mutable = false, masterOnly = true)
    public static int partition_in_memory_update_interval_secs = 300;

    @ConfField(masterOnly = true)
    public static boolean enable_concurrent_update = false;

    /**
     * This configuration can only be configured during cluster initialization and cannot be modified during cluster
     * restart and upgrade after initialization is complete.
     *
     * 0: table names are stored as specified and comparisons are case sensitive.
     * 1: table names are stored in lowercase and comparisons are not case sensitive.
     * 2: table names are stored as given but compared in lowercase.
     */
    @ConfField(masterOnly = true)
    public static int lower_case_table_names = 0;

    @ConfField(mutable = true, masterOnly = true)
    public static int table_name_length_limit = 64;

    /*
     * The job scheduling interval of the schema change handler.
     * The user should not set this parameter.
     * This parameter is currently only used in the regression test environment to appropriately
     * reduce the running speed of the schema change job to test the correctness of the system
     * in the case of multiple tasks in parallel.
     */
    @ConfField(mutable = false, masterOnly = true)
    public static int default_schema_change_scheduler_interval_millisecond = 500;

    /*
     * If set to true, the thrift structure of query plan will be sent to BE in compact mode.
     * This will significantly reduce the size of rpc data, which can reduce the chance of rpc timeout.
     * But this may slightly decrease the concurrency of queries, because compress and decompress cost more CPU.
     */
    @ConfField(mutable = true, masterOnly = false)
    public static boolean use_compact_thrift_rpc = true;

    /*
     * If set to true, the tablet scheduler will not work, so that all tablet repair/balance task will not work.
     */
    @ConfField(mutable = true, masterOnly = true)
    public static boolean disable_tablet_scheduler = false;

    /*
     * When doing clone or repair tablet task, there may be replica is REDUNDANT state, which
     * should be dropped later. But there are be loading task on these replicas, so the default strategy
     * is to wait until the loading task finished before dropping them.
     * But the default strategy may takes very long time to handle these redundant replicas.
     * So we can set this config to true to not wait any loading task.
     * Set this config to true may cause loading task failed, but will
     * speed up the process of tablet balance and repair.
     */
    @ConfField(mutable = true, masterOnly = true)
    public static boolean enable_force_drop_redundant_replica = false;

    /*
     * auto set the slowest compaction replica's status to bad
     */
    @ConfField(mutable = true, masterOnly = true)
    public static boolean repair_slow_replica = false;

    /*
     * The relocation of a colocation group may involve a large number of tablets moving within the cluster.
     * Therefore, we should use a more conservative strategy to avoid relocation
     * of colocation groups as much as possible.
     * Reloaction usually occurs after a BE node goes offline or goes down.
     * This parameter is used to delay the determination of BE node unavailability.
     * The default is 30 minutes, i.e., if a BE node recovers within 30 minutes, relocation of the colocation group
     * will not be triggered.
     */
    @ConfField(mutable = true, masterOnly = true)
    public static long colocate_group_relocate_delay_second = 1800; // 30 min

    /*
     * If set to true, when creating table, Doris will allow to locate replicas of a tablet
     * on same host.
     * This is only for local test, so that we can deploy multi BE on same host and create table
     * with multi replicas.
     * DO NOT use it for production env.
     */
    @ConfField
    public static boolean allow_replica_on_same_host = false;

    /**
     *  The version count threshold used to judge whether replica compaction is too slow
     */
    @ConfField(mutable = true)
    public static int min_version_count_indicate_replica_compaction_too_slow = 200;

    /**
     * The valid ratio threshold of the difference between the version count of the slowest replica and the fastest
     * replica. If repair_slow_replica is set to true, it is used to determine whether to repair the slowest replica
     */
    @ConfField(mutable = true, masterOnly = true)
    public static double valid_version_count_delta_ratio_between_replicas = 0.5;

    /**
     * The data size threshold used to judge whether replica is too large
     */
    @ConfField(mutable = true, masterOnly = true)
    public static long min_bytes_indicate_replica_too_large = 2 * 1024 * 1024 * 1024L;

    // statistics
    /*
     * the max unfinished statistics job number
     */
    @ConfField(mutable = true, masterOnly = true)
    public static int cbo_max_statistics_job_num = 20;
    /*
     * the max timeout of a statistics task
     */
    @ConfField(mutable = true, masterOnly = true)
    public static int max_cbo_statistics_task_timeout_sec = 300;
    /*
     * the concurrency of statistics task
     */
    // TODO change it to mutable true
    @ConfField(mutable = false, masterOnly = true)
    public static int cbo_concurrency_statistics_task_num = 10;
    /*
     * default sample percentage
     * The value from 0 ~ 100. The 100 means no sampling and fetch all data.
     */
    @ConfField(mutable = true, masterOnly = true)
    public static int cbo_default_sample_percentage = 10;

    /*
     * the system automatically checks the time interval for statistics
     */
    @ConfField(mutable = true, masterOnly = true, description = {
            "该参数控制自动收集作业检查库表统计信息健康度并触发自动收集的时间间隔",
            "This parameter controls the time interval for automatic collection jobs to check the health of table"
                    + "statistics and trigger automatic collection"
    })
    public static int auto_check_statistics_in_minutes = 10;

    /**
     * If set to TRUE, the compaction slower replica will be skipped when select get queryable replicas
     * Default is true.
     */
    @ConfField(mutable = true)
    public static boolean skip_compaction_slower_replica = true;

    /**
     * Enable quantile_state type column
     * Default is false.
     * */
    @ConfField(mutable = true, masterOnly = true)
    public static boolean enable_quantile_state_type = true;

    @ConfField
    public static boolean enable_pipeline_load = false;

    /*---------------------- JOB CONFIG START------------------------*/
    /**
     * The number of threads used to dispatch timer job.
     * If we have a lot of timer jobs, we need more threads to dispatch them.
     * All timer job will be dispatched to a thread pool, and they will be dispatched to the thread queue of the
     * corresponding type of job
     * The value should be greater than 0, if it is 0 or <=0, set it to 5
     */
    @ConfField(description = {"用于分发定时任务的线程数",
            "The number of threads used to dispatch timer job."})
    public static int job_dispatch_timer_job_thread_num = 5;

    /**
     * The number of timer jobs that can be queued.
     * if consumer is slow, the queue will be full, and the producer will be blocked.
     * if you have a lot of timer jobs, you need to increase this value or increase the number of
     * {@code @dispatch_timer_job_thread_num}
     * The value should be greater than 0, if it is 0 or <=0, set it to 1024
     */
    @ConfField(description = {"任务堆积时用于存放定时任务的队列大小", "The number of timer jobs that can be queued."})
    public static int job_dispatch_timer_job_queue_size = 1024;

    @ConfField(description = {"用于执行 Insert 任务的线程数,值应该大于0，否则默认为5",
            "The number of threads used to consume Insert tasks, "
                    + "the value should be greater than 0, if it is <=0, default is 5."})
    public static int job_insert_task_consumer_thread_num = 10;

    @ConfField(description = {"用于执行 MTMV 任务的线程数,值应该大于0，否则默认为5",
            "The number of threads used to consume mtmv tasks, "
                    + "the value should be greater than 0, if it is <=0, default is 5."})
    public static int job_mtmv_task_consumer_thread_num = 10;

    /*---------------------- JOB CONFIG END------------------------*/
    /**
     * The number of async tasks that can be queued. @See TaskDisruptor
     * if consumer is slow, the queue will be full, and the producer will be blocked.
     */
    @ConfField
    public static int async_task_queen_size = 1024;

    /**
     * The number of threads used to consume async tasks. @See TaskDisruptor
     * if we have a lot of async tasks, we need more threads to consume them. Sure, it's depends on the cpu cores.
     */
    @ConfField
    public static int async_task_consumer_thread_num = 5;

    /**
     * When job is finished, it will be saved in job manager for a while.
     * This configuration is used to control the max saved time.
     * Default is 3 days.
     */
    @ConfField
    public static int finish_job_max_saved_second = 60 * 60 * 24 * 3;

    // enable_workload_group should be immutable and temporarily set to mutable during the development test phase
    @ConfField(mutable = true, varType = VariableAnnotation.EXPERIMENTAL)
    public static boolean enable_workload_group = false;

    @ConfField(mutable = true)
    public static boolean enable_query_queue = true;

    @ConfField(mutable = true, varType = VariableAnnotation.EXPERIMENTAL)
    public static boolean enable_cpu_hard_limit = false;

    @ConfField(mutable = false, masterOnly = true)
    public static int backend_rpc_timeout_ms = 60000; // 1 min

    /**
     * If set to TRUE, FE will:
     * 1. divide BE into high load and low load(no mid load) to force triggering tablet scheduling;
     * 2. ignore whether the cluster can be more balanced during tablet scheduling;
     *
     * It's used to test the reliability in single replica case when tablet scheduling are frequent.
     * Default is false.
     */
    @ConfField(mutable = true, masterOnly = true)
    public static boolean be_rebalancer_fuzzy_test = false;

    /**
     * If set to TRUE, FE will convert date/datetime to datev2/datetimev2(0) automatically.
     */
    @ConfField(mutable = true)
    public static boolean enable_date_conversion = true;

    @ConfField(mutable = false, masterOnly = true)
    public static boolean enable_multi_tags = false;

    /**
     * If set to TRUE, FE will convert DecimalV2 to DecimalV3 automatically.
     */
    @ConfField(mutable = true)
    public static boolean enable_decimal_conversion = true;

    /**
     * List of S3 API compatible object storage systems.
     */
    @ConfField
    public static String s3_compatible_object_storages = "s3,oss,cos,bos";

    /**
     * Support complex data type ARRAY.
     */
    @ConfField(mutable = true, masterOnly = true)
    public static boolean enable_array_type = false;

    /**
     * The timeout of executing async remote fragment.
     * In normal case, the async remote fragment will be executed in a short time. If system are under high load
     * condition，try to set this timeout longer.
     */
    @ConfField(mutable = true)
    public static long remote_fragment_exec_timeout_ms = 30000; // 30 sec

    /**
     * Max data version of backends serialize block.
     */
    @ConfField(mutable = false)
    public static int max_be_exec_version = 3;

    /**
     * Min data version of backends serialize block.
     */
    @ConfField(mutable = false)
    public static int min_be_exec_version = 0;

    /**
     * Data version of backends serialize block.
     */
    @ConfField(mutable = true, masterOnly = true)
    public static int be_exec_version = max_be_exec_version;

    /*
     * mtmv is still under dev, remove this config when it is graduate.
     */
    @ConfField(mutable = true, masterOnly = true, varType = VariableAnnotation.EXPERIMENTAL)
    public static boolean enable_mtmv = false;

    /* Max running task num at the same time, otherwise the submitted task will still be keep in pending poll*/
    @ConfField(mutable = true, masterOnly = true)
    public static int max_running_mtmv_scheduler_task_num = 100;

    /* Max pending task num keep in pending poll, otherwise it reject the task submit*/
    @ConfField(mutable = true, masterOnly = true)
    public static int max_pending_mtmv_scheduler_task_num = 100;

    /* Remove the completed mtmv job after this expired time. */
    @ConfField(mutable = true, masterOnly = true)
    public static long scheduler_mtmv_job_expired = 24 * 60 * 60L; // 1day

    /* Remove the finished mtmv task after this expired time. */
    @ConfField(mutable = true, masterOnly = true)
    public static long scheduler_mtmv_task_expired = 24 * 60 * 60L; // 1day

    @ConfField(mutable = true, masterOnly = true)
    public static boolean keep_scheduler_mtmv_task_when_job_deleted = false;

    /**
     * If set to true, query on external table will prefer to assign to compute node.
     * And the max number of compute node is controlled by min_backend_num_for_external_table.
     * If set to false, query on external table will assign to any node.
     */
    @ConfField(mutable = true, masterOnly = false)
    public static boolean prefer_compute_node_for_external_table = false;
    /**
     * Only take effect when prefer_compute_node_for_external_table is true.
     * If the compute node number is less than this value, query on external table will try to get some mix node
     * to assign, to let the total number of node reach this value.
     * If the compute node number is larger than this value, query on external table will assign to compute node only.
     */
    @ConfField(mutable = true, masterOnly = false)
    public static int min_backend_num_for_external_table = 3;

    /**
     * Max query profile num.
     */
    @ConfField(mutable = true, masterOnly = false)
    public static int max_query_profile_num = 100;

    /**
     * Set to true to disable backend black list, so that even if we failed to send task to a backend,
     * that backend won't be added to black list.
     * This should only be set when running tests, such as regression test.
     * Highly recommended NOT disable it in product environment.
     */
    @ConfField(mutable = true, masterOnly = false)
    public static boolean disable_backend_black_list = false;

    /**
     * Maximum backend heartbeat failure tolerance count.
     * Default is 1, which means if 1 heart failed, the backend will be marked as dead.
     * A larger value can improve the tolerance of the cluster to occasional heartbeat failures.
     * For example, when running regression tests, this value can be increased.
     */
    @ConfField(mutable = true, masterOnly = true)
    public static long max_backend_heartbeat_failure_tolerance_count = 1;

    @ConfField(mutable = true, masterOnly = false, description = {
            "禁止创建odbc, mysql, broker类型的外表", "Disallow the creation of odbc, mysql, broker type external tables"})
    public static boolean enable_odbc_mysql_broker_table = false;

    /**
     * The default connection timeout for hive metastore.
     * hive.metastore.client.socket.timeout
     */
    @ConfField(mutable = true, masterOnly = false)
    public static long hive_metastore_client_timeout_second = 10;

    /**
     * Used to determined how many statistics collection SQL could run simultaneously.
     */
    @ConfField
    public static int statistics_simultaneously_running_task_num = 3;

    /**
     * if table has too many replicas, Fe occur oom when schema change.
     * 10W replicas is a reasonable value for testing.
     */
    @ConfField(mutable = true, masterOnly = true)
    public static long max_replica_count_when_schema_change = 100000;

    /**
     * Max cache num of hive partition.
     * Decrease this value if FE's memory is small
     */
    @ConfField(mutable = false, masterOnly = false)
    public static long max_hive_partition_cache_num = 100000;

    @ConfField(mutable = false, masterOnly = false, description = {"Hive表到分区名列表缓存的最大数量。",
        "Max cache number of hive table to partition names list."})
    public static long max_hive_table_cache_num = 1000;

    @ConfField(mutable = false, masterOnly = false, description = {"获取Hive分区值时候的最大返回数量，-1代表没有限制。",
        "Max number of hive partition values to return while list partitions, -1 means no limitation."})
    public static short max_hive_list_partition_num = -1;

    @ConfField(mutable = false, masterOnly = false, description = {"远程文件系统缓存的最大数量",
        "Max cache number of remote file system."})
    public static long max_remote_file_system_cache_num = 100;

    /**
     * Max cache loader thread-pool size.
     * Max thread pool size for loading external meta cache
     */
    @ConfField(mutable = false, masterOnly = false)
    public static int max_external_cache_loader_thread_pool_size = 64;

    /**
     * Max cache num of external catalog's file
     * Decrease this value if FE's memory is small
     */
    @ConfField(mutable = false, masterOnly = false)
    public static long max_external_file_cache_num = 100000;

    /**
     * Max cache num of external table's schema
     * Decrease this value if FE's memory is small
     */
    @ConfField(mutable = false, masterOnly = false)
    public static long max_external_schema_cache_num = 10000;

    /**
     * The expiration time of a cache object after last access of it.
     * For external schema cache and hive meta cache.
     */
    @ConfField(mutable = false, masterOnly = false)
    public static long external_cache_expire_time_minutes_after_access = 10; // 10 mins

    /**
     * Github workflow test type, for setting some session variables
     * only for certain test type. E.g. only settting batch_size to small
     * value for p0.
     */
    @ConfField(mutable = true, masterOnly = false)
    public static String fuzzy_test_type = "";

    /**
     * Set session variables randomly to check more issues in github workflow
     */
    @ConfField(mutable = true, masterOnly = false)
    public static boolean use_fuzzy_session_variable = false;

    /**
     * Max num of same name meta informatntion in catalog recycle bin.
     * Default is 3.
     * 0 means do not keep any meta obj with same name.
     * < 0 means no limit
     */
    @ConfField(mutable = true, masterOnly = true)
    public static int max_same_name_catalog_trash_num = 3;

    /**
     * NOTE: The storage policy is still under developement.
     */
    @ConfField(mutable = false, masterOnly = true)
    public static boolean enable_storage_policy = true;

    /**
     * This config is mainly used in the k8s cluster environment.
     * When enable_fqdn_mode is true, the name of the pod where be is located will remain unchanged
     * after reconstruction, while the ip can be changed.
     */
    @ConfField(mutable = false, varType = VariableAnnotation.EXPERIMENTAL)
    public static boolean enable_fqdn_mode = false;

    /**
     * This is used whether to push down function to MYSQL in external Table with query sql
     * like odbc, jdbc for mysql table
     */
    @ConfField(mutable = true)
    public static boolean enable_func_pushdown = true;

    /**
     * If set to true, doris will try to parse the ddl of a hive view and try to execute the query
     * otherwise it will throw an AnalysisException.
     */
    @ConfField(mutable = true, varType = VariableAnnotation.EXPERIMENTAL)
    public static boolean enable_query_hive_views = false;

    /**
     * If set to true, doris will automatically synchronize hms metadata to the cache in fe.
     */
    @ConfField(masterOnly = true)
    public static boolean enable_hms_events_incremental_sync = false;

    /**
     * Maximum number of events to poll in each RPC.
     */
    @ConfField(mutable = true, masterOnly = true)
    public static int hms_events_batch_size_per_rpc = 500;

    /**
     * HMS polling interval in milliseconds.
     */
    @ConfField(masterOnly = true)
    public static int hms_events_polling_interval_ms = 10000;

    /**
     * Maximum number of error tablets showed in broker load
     */
    @ConfField(masterOnly = true, mutable = true)
    public static int max_error_tablet_of_broker_load = 3;

    /**
     * If set to ture, doris will establish an encrypted channel based on the SSL protocol with mysql.
     */
    @ConfField(mutable = false, masterOnly = false, varType = VariableAnnotation.EXPERIMENTAL)
    public static boolean enable_ssl = false;

    /**
     * If set to ture, ssl connection needs to authenticate client's certificate.
     */
    @ConfField(mutable = false, masterOnly = false)
    public static boolean ssl_force_client_auth = false;

    /**
     * ssl connection needs to authenticate client's certificate store type.
     */
    @ConfField(mutable = false, masterOnly = false)
    public static String ssl_trust_store_type = "PKCS12";

    /**
     * Default CA certificate file location for mysql ssl connection.
     */
    @ConfField(mutable = false, masterOnly = false)
    public static String mysql_ssl_default_ca_certificate = System.getenv("DORIS_HOME")
            + "/mysql_ssl_default_certificate/ca_certificate.p12";

    /**
     * Default server certificate file location for mysql ssl connection.
     */
    @ConfField(mutable = false, masterOnly = false)
    public static String mysql_ssl_default_server_certificate = System.getenv("DORIS_HOME")
            + "/mysql_ssl_default_certificate/server_certificate.p12";

    /**
     * Password for default CA certificate file.
     */
    @ConfField(mutable = false, masterOnly = false)
    public static String mysql_ssl_default_ca_certificate_password = "doris";

    /**
     * Password for default CA certificate file.
     */
    @ConfField(mutable = false, masterOnly = false)
    public static String mysql_ssl_default_server_certificate_password = "doris";

    /**
     * Used to set session variables randomly to check more issues in github workflow
     */
    @ConfField(mutable = true)
    public static int pull_request_id = 0;

    /**
     * Used to set default db transaction quota num.
     */
    @ConfField(mutable = true, masterOnly = true)
    public static long default_db_max_running_txn_num = -1;

    /**
     * Used by TokenManager to control the number of tokens keep in memory.
     * One token will keep alive for {token_queue_size * token_generate_period_hour} hours.
     * By defaults, one token will keep for 3 days.
     */
    @ConfField(mutable = false, masterOnly = true)
    public static int token_queue_size = 6;

    /**
     * TokenManager will generate token every token_generate_period_hour.
     */
    @ConfField(mutable = false, masterOnly = true)
    public static int token_generate_period_hour = 12;

    /**
     * The secure local path of the FE node the place the data which will be loaded in doris.
     * The default value is empty for this config which means this feature is not allowed.
     * User who want to load fe server local file should config the value to a right local path.
     */
    @ConfField(mutable = false, masterOnly = false)
    public static String mysql_load_server_secure_path = "";

    @ConfField(mutable = false, masterOnly = false)
    public static int mysql_load_in_memory_record = 20;

    @ConfField(mutable = false, masterOnly = false)
    public static int mysql_load_thread_pool = 4;

    /**
     * BDBJE file logging level
     * OFF, SEVERE, WARNING, INFO, CONFIG, FINE, FINER, FINEST, ALL
     */
    @ConfField
    public static String bdbje_file_logging_level = "ALL";

    /**
     * When holding lock time exceeds the threshold, need to report it.
     */
    @ConfField
    public static long lock_reporting_threshold_ms = 500L;

    /**
     * If false, when select from tables in information_schema database,
     * the result will not contain the information of the table in external catalog.
     * This is to avoid query time when external catalog is not reachable.
     * TODO: this is a temp solution, we should support external catalog in the future.
     */
    @ConfField(mutable = true)
    public static boolean infodb_support_ext_catalog = false;

    /**
     * If true, auth check will be disabled. The default value is false.
     * This is to solve the case that user forgot the password.
     */
    @ConfField(mutable = false)
    public static boolean skip_localhost_auth_check  = true;

    @ConfField(mutable = true)
    public static boolean enable_round_robin_create_tablet = false;

    /**
     * To prevent different types (V1, V2, V3) of behavioral inconsistencies,
     * we may delete the DecimalV2 and DateV1 types in the future.
     * At this stage, we use ‘disable_decimalv2’ and ‘disable_datev1’
     * to determine whether these two types take effect.
     */
    @ConfField(mutable = true)
    public static boolean disable_decimalv2  = true;

    @ConfField(mutable = true)
    public static boolean disable_datev1  = true;

    /**
     * Now we not fully support array/struct/map nesting complex type in many situation,
     * so just disable creating nesting complex data type when create table.
     * We can make it able after we fully support
     */
    @ConfField(mutable = true, masterOnly = true, description = {
            "当前默认设置为 true，不支持建表时创建复杂类型(array/struct/map)嵌套复杂类型, 仅支持array类型自身嵌套。",
            "Now default set to true, not support create complex type(array/struct/map) nested complex type "
                    + "when we create table, only support array type nested array"})
    public static boolean disable_nested_complex_type  = true;

    /*
     * This variable indicates the number of digits by which to increase the scale
     * of the result of division operations performed with the `/` operator. The
     * default value is 4, and it is currently only used for the DECIMALV3 type.
     */
    @ConfField(mutable = true)
    public static int div_precision_increment = 4;

    /**
     * This config used for export/outfile.
     * Whether delete all files in the directory specified by export/outfile.
     * It is a very dangerous operation, should only be used in test env.
     */

    @ConfField(mutable = false)
    public static boolean enable_delete_existing_files  = false;
    /*
     * The actual memory size taken by stats cache highly depends on characteristics of data, since on the different
     * dataset and scenarios the max/min literal's average size and buckets count of histogram would be highly
     * different. Besides, JVM version etc. also has influence on it, though not much as data itself.
     * Here I would give the mem size taken by stats cache with 10_0000 items.Each item's avg length of max/min literal
     * is 32, and the avg column name length is 16, and each column has a histogram with 128 buckets
     * In this case, stats cache takes total 911.954833984MiB mem.
     * If without histogram, stats cache takes total 61.2777404785MiB mem.
     * It's strongly discourage analyzing a column with a very large STRING value in the column, since it would cause
     * FE OOM.
     */
    @ConfField
    public static long stats_cache_size = 50_0000;

    /**
     * This configuration is used to enable the statistics of query information, which will record
     * the access status of databases, tables, and columns, and can be used to guide the
     * optimization of table structures
     *
     */
    @ConfField(mutable = true)
    public static boolean enable_query_hit_stats = false;

    @ConfField(mutable = true, description = {
            "设置为 true，如果查询无法选择到健康副本时，会打印出该tablet所有副本的详细信息，" + "以及不可查询的具体原因。",
            "When set to true, if a query is unable to select a healthy replica, "
                    + "the detailed information of all the replicas of the tablet,"
                    + " including the specific reason why they are unqueryable, will be printed out."})
    public static boolean show_details_for_unaccessible_tablet = false;

    @ConfField(mutable = false, masterOnly = false, varType = VariableAnnotation.EXPERIMENTAL, description = {
            "是否启用binlog特性",
            "Whether to enable binlog feature"})
    public static boolean enable_feature_binlog = false;

    @ConfField(mutable = true, masterOnly = true, description = {
            "是否禁止使用 WITH REOSOURCE 语句创建 Catalog。",
            "Whether to disable creating catalog with WITH RESOURCE statement."})
    public static boolean disallow_create_catalog_with_resource = true;

    @ConfField(mutable = true, masterOnly = false, description = {
        "Hive行数估算分区采样数",
        "Sample size for hive row count estimation."})
    public static int hive_stats_partition_sample_size = 3000;

    @ConfField
    public static int statistics_sql_parallel_exec_instance_num = 1;

    @ConfField
    public static long statistics_sql_mem_limit_in_bytes = 2L * 1024 * 1024 * 1024;

    @ConfField(mutable = true, masterOnly = true, description = {
            "用于强制设定内表的副本数，如果该参数大于零，则用户在建表时指定的副本数将被忽略，而使用本参数设置的值。"
                    + "同时，建表语句中指定的副本标签等参数会被忽略。该参数不影响包括创建分区、修改表属性的操作。该参数建议仅用于测试环境",
            "Used to force the number of replicas of the internal table. If the config is greater than zero, "
                    + "the number of replicas specified by the user when creating the table will be ignored, "
                    + "and the value set by this parameter will be used. At the same time, the replica tags "
                    + "and other parameters specified in the create table statement will be ignored. "
                    + "This config does not effect the operations including creating partitions "
                    + "and modifying table properties. "
                    + "This config is recommended to be used only in the test environment"})
    public static int force_olap_table_replication_num = 0;

    @ConfField
    public static int auto_analyze_simultaneously_running_task_num = 1;

    @ConfField
    public static final int period_analyze_simultaneously_running_task_num = 1;

    @ConfField
    public static int cpu_resource_limit_per_analyze_task = 1;

    @ConfField(mutable = true, description = {
            "Export任务允许的最大分区数量",
            "The maximum number of partitions allowed by Export job"})
    public static int maximum_number_of_export_partitions = 2000;

    @ConfField(mutable = true, description = {
            "Export任务允许的最大并行数",
            "The maximum parallelism allowed by Export job"})
    public static int maximum_parallelism_of_export_job = 50;

    @ConfField(mutable = true, description = {
            "ExportExecutorTask任务中一个OutFile语句允许的最大tablets数量",
            "The maximum number of tablets allowed by an OutfileStatement in an ExportExecutorTask"})
    public static int maximum_tablets_of_outfile_in_export = 10;

    @ConfField(mutable = true, description = {
            "是否用 mysql 的 bigint 类型来返回 Doris 的 largeint 类型",
            "Whether to use mysql's bigint type to return Doris's largeint type"})
    public static boolean use_mysql_bigint_for_largeint = false;

    @ConfField(description = {
            "是否开启列权限",
            "Whether to enable col auth"})
    public static boolean enable_col_auth = false;

    @ConfField
    public static boolean forbid_running_alter_job = false;

    @ConfField(description = {
            "暂时性配置项，开启后会自动将所有的olap表修改为可light schema change",
            "temporary config filed, will make all olap tables enable light schema change"
    })
    public static boolean enable_convert_light_weight_schema_change = true;

    @ConfField(mutable = true, masterOnly = false, description = {
            "查询information_schema.metadata_name_ids表时,获取一个数据库中所有表用的时间",
            "When querying the information_schema.metadata_name_ids table,"
                    + " the time used to obtain all tables in one database"
    })
    public static long query_metadata_name_ids_timeout = 3;

    @ConfField(mutable = true, masterOnly = true, description = {
            "是否禁止LocalDeployManager删除节点",
            "Whether to disable LocalDeployManager drop node"})
    public static boolean disable_local_deploy_manager_drop_node = true;

    @ConfField(mutable = true, description = {
            "开启 file cache 后，一致性哈希算法中，每个节点的虚拟节点数。"
                    + "该值越大，哈希算法的分布越均匀，但是会增加内存开销。",
            "When file cache is enabled, the number of virtual nodes of each node in the consistent hash algorithm. "
                    + "The larger the value, the more uniform the distribution of the hash algorithm, "
                    + "but it will increase the memory overhead."})
    public static int virtual_node_number = 2048;

    @ConfField(description = {
            "控制统计信息的自动触发作业执行记录的持久化行数",
            "Determine the persist number of automatic triggered analyze job execution status"
    })
    public static long analyze_record_limit = 20000;

    @ConfField(description = {
            "Auto Buckets中最小的buckets数目",
            "min buckets of auto bucket"
    })
    public static int autobucket_min_buckets = 1;

    @ConfField(description = {"Arrow Flight Server中所有用户token的缓存上限，超过后LRU淘汰，默认值为2000",
            "The cache limit of all user tokens in Arrow Flight Server. which will be eliminated by"
            + "LRU rules after exceeding the limit, the default value is 2000."})
    public static int arrow_flight_token_cache_size = 2000;

    @ConfField(description = {"Arrow Flight Server中用户token的存活时间，自上次写入后过期时间，单位分钟，默认值为4320，即3天",
            "The alive time of the user token in Arrow Flight Server, expire after write, unit minutes,"
            + "the default value is 4320, which is 3 days"})
    public static int arrow_flight_token_alive_time = 4320;

    @ConfField(mutable = true, description = {
            "Doris 为了兼用 mysql 周边工具生态，会内置一个名为 mysql 的数据库，如果该数据库与用户自建数据库冲突，"
            + "请修改这个字段，为 doris 内置的 mysql database 更换一个名字",
            "To ensure compatibility with the MySQL ecosystem, Doris includes a built-in database called mysql. "
            + "If this database conflicts with a user's own database, please modify this field to replace "
            + "the name of the Doris built-in MySQL database with a different name."})
    public static String mysqldb_replace_name = "mysql";

    @ConfField(description = {
        "设置允许跨域访问的特定域名,默认允许任何域名跨域访问",
        "Set the specific domain name that allows cross-domain access. "
            + "By default, any domain name is allowed cross-domain access"
    })
    public static String access_control_allowed_origin_domain = "*";

    @ConfField(description = {
            "开启java_udf, 默认为true。如果该配置为false，则禁止创建和使用java_udf。在一些场景下关闭该配置可防止命令注入攻击。",
            "Used to enable java_udf, default is true. if this configuration is false, creation and use of java_udf is "
                    + "disabled. in some scenarios it may be necessary to disable this configuration to prevent "
                    + "command injection attacks."
    })
    public static boolean enable_java_udf = true;

    @ConfField(description = {
            "是否忽略 Image 文件中未知的模块。如果为 true，不在 PersistMetaModules.MODULE_NAMES 中的元数据模块将被忽略并跳过。"
                    + "默认为 false，如果 Image 文件中包含未知的模块，Doris 将会抛出异常。"
                    + "该参数主要用于降级操作中，老版本可以兼容新版本的 Image 文件。",
            "Whether to ignore unknown modules in Image file. "
                    + "If true, metadata modules not in PersistMetaModules.MODULE_NAMES "
                    + "will be ignored and skipped. Default is false, if Image file contains unknown modules, "
                    + "Doris will throw exception. "
                    + "This parameter is mainly used in downgrade operation, "
                    + "old version can be compatible with new version Image file."
    })
    public static boolean ignore_unknown_metadata_module = false;

    @ConfField(mutable = true, masterOnly = true, description = {
            "从主节点同步image文件的超时时间，用户可根据${meta_dir}/image文件夹下面的image文件大小和节点间的网络环境调整，"
                    + "单位为秒，默认值300",
            "The timeout for FE Follower/Observer synchronizing an image file from the FE Master, can be adjusted by "
                    + "the user on the size of image file in the ${meta_dir}/image and the network environment between "
                    + "nodes. The default values is 300."
    })
    public static int sync_image_timeout_second = 300;

    @ConfField(mutable = true, masterOnly = true)
    public static int publish_topic_info_interval_ms = 30000; // 30s

    @ConfField(description = {"查询be wal_queue 的超时阈值(ms)",
            "the timeout threshold of checking wal_queue on be(ms)"})
    public static int check_wal_queue_timeout_threshold = 180000;   // 3 min

    @ConfField(mutable = true, masterOnly = true, description = {
            "对于自动分区表，防止用户意外创建大量分区，每个OLAP表允许的分区数量为`max_auto_partition_num`。默认2000。",
            "For auto-partitioned tables to prevent users from accidentally creating a large number of partitions, "
                    + "the number of partitions allowed per OLAP table is `max_auto_partition_num`. Default 2000."
    })
    public static int max_auto_partition_num = 2000;

    @ConfField(mutable = true, masterOnly = true, description = {
            "Partition rebalance 方式下各个 BE 的 tablet 数最大差值，小于该值时，会诊断为已均衡",
            "The maximum difference in the number of tablets of each BE in partition rebalance mode. "
                    + "If it is less than this value, it will be diagnosed as balanced."
    })
    public static int diagnose_balance_max_tablet_num_diff = 50;

    @ConfField(mutable = true, masterOnly = true, description = {
            "Partition rebalance 方式下各个 BE 的 tablet 数的最大比率，小于该值时，会诊断为已均衡",
            "The maximum ratio of the number of tablets in each BE in partition rebalance mode. "
                    + "If it is less than this value, it will be diagnosed as balanced."
    })
    public static double diagnose_balance_max_tablet_num_ratio = 1.1;

<<<<<<< HEAD
    @ConfField(masterOnly = true, description = {
            "设置 root 用户初始化2阶段 SHA-1 加密密码，默认为''，即不设置 root 密码。"
                    + "后续 root 用户的 `set password` 操作会将 root 初始化密码覆盖。"
                    + "示例：如要配置密码的明文是 `root@123`，可在Doris执行SQL `select password('root@123')` "
                    + "获取加密密码 `*A00C34073A26B40AB4307650BFB9309D6BFA6999`",
            "Set root user initial 2-staged SHA-1 encrypted password, default as '', means no root password. "
                    + "Subsequent `set password` operations for root user will overwrite the initial root password. "
                    + "Example: If you want to configure a plaintext password `root@123`."
                    + "You can execute Doris SQL `select password('root@123')` to generate encrypted "
                    + "password `*A00C34073A26B40AB4307650BFB9309D6BFA6999`"})
    public static String initial_root_password = "";
=======
    @ConfField(description = {"nereids trace文件的存放路径。",
            "The path of the nereids trace file."})
    public static String nereids_trace_log_dir = System.getenv("DORIS_HOME") + "/log/nereids_trace";
>>>>>>> 5700332c
}<|MERGE_RESOLUTION|>--- conflicted
+++ resolved
@@ -2269,7 +2269,6 @@
     })
     public static double diagnose_balance_max_tablet_num_ratio = 1.1;
 
-<<<<<<< HEAD
     @ConfField(masterOnly = true, description = {
             "设置 root 用户初始化2阶段 SHA-1 加密密码，默认为''，即不设置 root 密码。"
                     + "后续 root 用户的 `set password` 操作会将 root 初始化密码覆盖。"
@@ -2281,9 +2280,8 @@
                     + "You can execute Doris SQL `select password('root@123')` to generate encrypted "
                     + "password `*A00C34073A26B40AB4307650BFB9309D6BFA6999`"})
     public static String initial_root_password = "";
-=======
+
     @ConfField(description = {"nereids trace文件的存放路径。",
             "The path of the nereids trace file."})
     public static String nereids_trace_log_dir = System.getenv("DORIS_HOME") + "/log/nereids_trace";
->>>>>>> 5700332c
 }